--- conflicted
+++ resolved
@@ -83,12 +83,9 @@
 	prefetcher *triePrefetcher
 	trie       Trie
 	hasher     crypto.KeccakState
-<<<<<<< HEAD
 	logger     StateLogger
-=======
 	snaps      *snapshot.Tree    // Nil if snapshot is not available
 	snap       snapshot.Snapshot // Nil if snapshot is not available
->>>>>>> 2274a03e
 
 	// originalRoot is the pre-state root, before any changes were made.
 	// It will be updated when the Commit is called.
@@ -722,11 +719,8 @@
 		delete(s.storagesOrigin, prev.addrHash)
 	}
 
-<<<<<<< HEAD
-=======
 	newobj.created = true
 
->>>>>>> 2274a03e
 	s.setStateObject(newobj)
 	if prev != nil && !prev.deleted {
 		return newobj, prev
