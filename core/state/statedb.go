// Copyright 2014 The go-ethereum Authors
// This file is part of the go-ethereum library.
//
// The go-ethereum library is free software: you can redistribute it and/or modify
// it under the terms of the GNU Lesser General Public License as published by
// the Free Software Foundation, either version 3 of the License, or
// (at your option) any later version.
//
// The go-ethereum library is distributed in the hope that it will be useful,
// but WITHOUT ANY WARRANTY; without even the implied warranty of
// MERCHANTABILITY or FITNESS FOR A PARTICULAR PURPOSE. See the
// GNU Lesser General Public License for more details.
//
// You should have received a copy of the GNU Lesser General Public License
// along with the go-ethereum library. If not, see <http://www.gnu.org/licenses/>.

// Package state provides a caching layer atop the Ethereum state trie.
package state

import (
	"fmt"
	"math/big"
	"sort"
	"time"

	"github.com/ethereum/go-ethereum/common"
	"github.com/ethereum/go-ethereum/core/rawdb"
	"github.com/ethereum/go-ethereum/core/state/snapshot"
	"github.com/ethereum/go-ethereum/core/types"
	"github.com/ethereum/go-ethereum/crypto"
	"github.com/ethereum/go-ethereum/log"
	"github.com/ethereum/go-ethereum/metrics"
	"github.com/ethereum/go-ethereum/params"
	"github.com/ethereum/go-ethereum/trie"
	"github.com/ethereum/go-ethereum/trie/trienode"
	"github.com/ethereum/go-ethereum/trie/triestate"
)

const (
	// storageDeleteLimit denotes the highest permissible memory allocation
	// employed for contract storage deletion.
	storageDeleteLimit = 512 * 1024 * 1024
)

type revision struct {
	id           int
	journalIndex int
}

<<<<<<< HEAD
type proofList [][]byte

func (n *proofList) Put(key []byte, value []byte) error {
	*n = append(*n, value)
	return nil
}

func (n *proofList) Delete(key []byte) error {
	panic("not supported")
}

// StateLogger is used to collect state update traces from  EVM transaction
// execution.
// The following hooks are invoked post execution. I.e. looking up state
// after the hook should reflect the new value.
// Note that reference types are actual VM data structures; make copies
// if you need to retain them beyond the current call.
type StateLogger interface {
	OnBalanceChange(addr common.Address, prev, new *big.Int, reason BalanceChangeReason)
	OnNonceChange(addr common.Address, prev, new uint64)
	OnCodeChange(addr common.Address, prevCodeHash common.Hash, prevCode []byte, codeHash common.Hash, code []byte)
	OnStorageChange(addr common.Address, slot common.Hash, prev, new common.Hash)
	OnLog(log *types.Log)
	OnNewAccount(addr common.Address)
}

=======
>>>>>>> 43df6122
// StateDB structs within the ethereum protocol are used to store anything
// within the merkle trie. StateDBs take care of caching and storing
// nested states. It's the general query interface to retrieve:
//
// * Contracts
// * Accounts
//
// Once the state is committed, tries cached in stateDB (including account
// trie, storage tries) will no longer be functional. A new state instance
// must be created with new root and updated database for accessing post-
// commit states.
type StateDB struct {
	db         Database
	prefetcher *triePrefetcher
	trie       Trie
	hasher     crypto.KeccakState
	logger     StateLogger
	snaps      *snapshot.Tree    // Nil if snapshot is not available
	snap       snapshot.Snapshot // Nil if snapshot is not available

	// originalRoot is the pre-state root, before any changes were made.
	// It will be updated when the Commit is called.
	originalRoot common.Hash

	// These maps hold the state changes (including the corresponding
	// original value) that occurred in this **block**.
	accounts       map[common.Hash][]byte                    // The mutated accounts in 'slim RLP' encoding
	storages       map[common.Hash]map[common.Hash][]byte    // The mutated slots in prefix-zero trimmed rlp format
	accountsOrigin map[common.Address][]byte                 // The original value of mutated accounts in 'slim RLP' encoding
	storagesOrigin map[common.Address]map[common.Hash][]byte // The original value of mutated slots in prefix-zero trimmed rlp format

	// This map holds 'live' objects, which will get modified while processing
	// a state transition.
	stateObjects         map[common.Address]*stateObject
	stateObjectsPending  map[common.Address]struct{}            // State objects finalized but not yet written to the trie
	stateObjectsDirty    map[common.Address]struct{}            // State objects modified in the current execution
	stateObjectsDestruct map[common.Address]*types.StateAccount // State objects destructed in the block along with its previous value

	// DB error.
	// State objects are used by the consensus core and VM which are
	// unable to deal with database-level errors. Any error that occurs
	// during a database read is memoized here and will eventually be
	// returned by StateDB.Commit. Notably, this error is also shared
	// by all cached state objects in case the database failure occurs
	// when accessing state of accounts.
	dbErr error

	// The refund counter, also used by state transitioning.
	refund uint64

	// The tx context and all occurred logs in the scope of transaction.
	thash   common.Hash
	txIndex int
	logs    map[common.Hash][]*types.Log
	logSize uint

	// Preimages occurred seen by VM in the scope of block.
	preimages map[common.Hash][]byte

	// Per-transaction access list
	accessList *accessList

	// Transient storage
	transientStorage transientStorage

	// Journal of state modifications. This is the backbone of
	// Snapshot and RevertToSnapshot.
	journal        *journal
	validRevisions []revision
	nextRevisionId int

	// Measurements gathered during execution for debugging purposes
	AccountReads         time.Duration
	AccountHashes        time.Duration
	AccountUpdates       time.Duration
	AccountCommits       time.Duration
	StorageReads         time.Duration
	StorageHashes        time.Duration
	StorageUpdates       time.Duration
	StorageCommits       time.Duration
	SnapshotAccountReads time.Duration
	SnapshotStorageReads time.Duration
	SnapshotCommits      time.Duration
	TrieDBCommits        time.Duration

	AccountUpdated int
	StorageUpdated int
	AccountDeleted int
	StorageDeleted int

	// Testing hooks
	onCommit func(states *triestate.Set) // Hook invoked when commit is performed
}

// New creates a new state from a given trie.
func New(root common.Hash, db Database, snaps *snapshot.Tree) (*StateDB, error) {
	tr, err := db.OpenTrie(root)
	if err != nil {
		return nil, err
	}
	sdb := &StateDB{
		db:                   db,
		trie:                 tr,
		originalRoot:         root,
		snaps:                snaps,
		accounts:             make(map[common.Hash][]byte),
		storages:             make(map[common.Hash]map[common.Hash][]byte),
		accountsOrigin:       make(map[common.Address][]byte),
		storagesOrigin:       make(map[common.Address]map[common.Hash][]byte),
		stateObjects:         make(map[common.Address]*stateObject),
		stateObjectsPending:  make(map[common.Address]struct{}),
		stateObjectsDirty:    make(map[common.Address]struct{}),
		stateObjectsDestruct: make(map[common.Address]*types.StateAccount),
		logs:                 make(map[common.Hash][]*types.Log),
		preimages:            make(map[common.Hash][]byte),
		journal:              newJournal(),
		accessList:           newAccessList(),
		transientStorage:     newTransientStorage(),
		hasher:               crypto.NewKeccakState(),
	}
	if sdb.snaps != nil {
		sdb.snap = sdb.snaps.Snapshot(root)
	}
	return sdb, nil
}

// SetLogger sets the logger for account update hooks.
func (s *StateDB) SetLogger(l StateLogger) {
	s.logger = l
}

// StartPrefetcher initializes a new trie prefetcher to pull in nodes from the
// state trie concurrently while the state is mutated so that when we reach the
// commit phase, most of the needed data is already hot.
func (s *StateDB) StartPrefetcher(namespace string) {
	if s.prefetcher != nil {
		s.prefetcher.close()
		s.prefetcher = nil
	}
	if s.snap != nil {
		s.prefetcher = newTriePrefetcher(s.db, s.originalRoot, namespace)
	}
}

// StopPrefetcher terminates a running prefetcher and reports any leftover stats
// from the gathered metrics.
func (s *StateDB) StopPrefetcher() {
	if s.prefetcher != nil {
		s.prefetcher.close()
		s.prefetcher = nil
	}
}

// setError remembers the first non-nil error it is called with.
func (s *StateDB) setError(err error) {
	if s.dbErr == nil {
		s.dbErr = err
	}
}

// Error returns the memorized database failure occurred earlier.
func (s *StateDB) Error() error {
	return s.dbErr
}

func (s *StateDB) AddLog(log *types.Log) {
	s.journal.append(addLogChange{txhash: s.thash})

	log.TxHash = s.thash
	log.TxIndex = uint(s.txIndex)
	log.Index = s.logSize
	if s.logger != nil {
		s.logger.OnLog(log)
	}
	s.logs[s.thash] = append(s.logs[s.thash], log)
	s.logSize++
}

// GetLogs returns the logs matching the specified transaction hash, and annotates
// them with the given blockNumber and blockHash.
func (s *StateDB) GetLogs(hash common.Hash, blockNumber uint64, blockHash common.Hash) []*types.Log {
	logs := s.logs[hash]
	for _, l := range logs {
		l.BlockNumber = blockNumber
		l.BlockHash = blockHash
	}
	return logs
}

func (s *StateDB) Logs() []*types.Log {
	var logs []*types.Log
	for _, lgs := range s.logs {
		logs = append(logs, lgs...)
	}
	return logs
}

// AddPreimage records a SHA3 preimage seen by the VM.
func (s *StateDB) AddPreimage(hash common.Hash, preimage []byte) {
	if _, ok := s.preimages[hash]; !ok {
		s.journal.append(addPreimageChange{hash: hash})
		pi := make([]byte, len(preimage))
		copy(pi, preimage)
		s.preimages[hash] = pi
	}
}

// Preimages returns a list of SHA3 preimages that have been submitted.
func (s *StateDB) Preimages() map[common.Hash][]byte {
	return s.preimages
}

// AddRefund adds gas to the refund counter
func (s *StateDB) AddRefund(gas uint64) {
	s.journal.append(refundChange{prev: s.refund})
	s.refund += gas
}

// SubRefund removes gas from the refund counter.
// This method will panic if the refund counter goes below zero
func (s *StateDB) SubRefund(gas uint64) {
	s.journal.append(refundChange{prev: s.refund})
	if gas > s.refund {
		panic(fmt.Sprintf("Refund counter below zero (gas: %d > refund: %d)", gas, s.refund))
	}
	s.refund -= gas
}

// Exist reports whether the given account address exists in the state.
// Notably this also returns true for self-destructed accounts.
func (s *StateDB) Exist(addr common.Address) bool {
	return s.getStateObject(addr) != nil
}

// Empty returns whether the state object is either non-existent
// or empty according to the EIP161 specification (balance = nonce = code = 0)
func (s *StateDB) Empty(addr common.Address) bool {
	so := s.getStateObject(addr)
	return so == nil || so.empty()
}

// GetBalance retrieves the balance from the given address or 0 if object not found
func (s *StateDB) GetBalance(addr common.Address) *big.Int {
	stateObject := s.getStateObject(addr)
	if stateObject != nil {
		return stateObject.Balance()
	}
	return common.Big0
}

// GetNonce retrieves the nonce from the given address or 0 if object not found
func (s *StateDB) GetNonce(addr common.Address) uint64 {
	stateObject := s.getStateObject(addr)
	if stateObject != nil {
		return stateObject.Nonce()
	}

	return 0
}

// GetStorageRoot retrieves the storage root from the given address or empty
// if object not found.
func (s *StateDB) GetStorageRoot(addr common.Address) common.Hash {
	stateObject := s.getStateObject(addr)
	if stateObject != nil {
		return stateObject.Root()
	}
	return common.Hash{}
}

// TxIndex returns the current transaction index set by Prepare.
func (s *StateDB) TxIndex() int {
	return s.txIndex
}

func (s *StateDB) GetCode(addr common.Address) []byte {
	stateObject := s.getStateObject(addr)
	if stateObject != nil {
		return stateObject.Code()
	}
	return nil
}

func (s *StateDB) GetCodeSize(addr common.Address) int {
	stateObject := s.getStateObject(addr)
	if stateObject != nil {
		return stateObject.CodeSize()
	}
	return 0
}

func (s *StateDB) GetCodeHash(addr common.Address) common.Hash {
	stateObject := s.getStateObject(addr)
	if stateObject == nil {
		return common.Hash{}
	}
	return common.BytesToHash(stateObject.CodeHash())
}

// GetState retrieves a value from the given account's storage trie.
func (s *StateDB) GetState(addr common.Address, hash common.Hash) common.Hash {
	stateObject := s.getStateObject(addr)
	if stateObject != nil {
		return stateObject.GetState(hash)
	}
	return common.Hash{}
}

// GetCommittedState retrieves a value from the given account's committed storage trie.
func (s *StateDB) GetCommittedState(addr common.Address, hash common.Hash) common.Hash {
	stateObject := s.getStateObject(addr)
	if stateObject != nil {
		return stateObject.GetCommittedState(hash)
	}
	return common.Hash{}
}

// Database retrieves the low level database supporting the lower level trie ops.
func (s *StateDB) Database() Database {
	return s.db
}

func (s *StateDB) HasSelfDestructed(addr common.Address) bool {
	stateObject := s.getStateObject(addr)
	if stateObject != nil {
		return stateObject.selfDestructed
	}
	return false
}

/*
 * SETTERS
 */

// AddBalance adds amount to the account associated with addr.
func (s *StateDB) AddBalance(addr common.Address, amount *big.Int, reason BalanceChangeReason) {
	stateObject := s.GetOrNewStateObject(addr)
	if stateObject != nil {
		stateObject.AddBalance(amount, reason)
	}
}

// SubBalance subtracts amount from the account associated with addr.
func (s *StateDB) SubBalance(addr common.Address, amount *big.Int, reason BalanceChangeReason) {
	stateObject := s.GetOrNewStateObject(addr)
	if stateObject != nil {
		stateObject.SubBalance(amount, reason)
	}
}

func (s *StateDB) SetBalance(addr common.Address, amount *big.Int, reason BalanceChangeReason) {
	stateObject := s.GetOrNewStateObject(addr)
	if stateObject != nil {
		stateObject.SetBalance(amount, reason)
	}
}

func (s *StateDB) SetNonce(addr common.Address, nonce uint64) {
	stateObject := s.GetOrNewStateObject(addr)
	if stateObject != nil {
		stateObject.SetNonce(nonce)
	}
}

func (s *StateDB) SetCode(addr common.Address, code []byte) {
	stateObject := s.GetOrNewStateObject(addr)
	if stateObject != nil {
		stateObject.SetCode(crypto.Keccak256Hash(code), code)
	}
}

func (s *StateDB) SetState(addr common.Address, key, value common.Hash) {
	stateObject := s.GetOrNewStateObject(addr)
	if stateObject != nil {
		stateObject.SetState(key, value)
	}
}

// SetStorage replaces the entire storage for the specified account with given
// storage. This function should only be used for debugging and the mutations
// must be discarded afterwards.
func (s *StateDB) SetStorage(addr common.Address, storage map[common.Hash]common.Hash) {
	// SetStorage needs to wipe existing storage. We achieve this by pretending
	// that the account self-destructed earlier in this block, by flagging
	// it in stateObjectsDestruct. The effect of doing so is that storage lookups
	// will not hit disk, since it is assumed that the disk-data is belonging
	// to a previous incarnation of the object.
	//
	// TODO(rjl493456442) this function should only be supported by 'unwritable'
	// state and all mutations made should all be discarded afterwards.
	if _, ok := s.stateObjectsDestruct[addr]; !ok {
		s.stateObjectsDestruct[addr] = nil
	}
	stateObject := s.GetOrNewStateObject(addr)
	for k, v := range storage {
		stateObject.SetState(k, v)
	}
}

// SelfDestruct marks the given account as selfdestructed.
// This clears the account balance.
//
// The account's state object is still available until the state is committed,
// getStateObject will return a non-nil account after SelfDestruct.
func (s *StateDB) SelfDestruct(addr common.Address) {
	stateObject := s.getStateObject(addr)
	if stateObject == nil {
		return
	}
	s.journal.append(selfDestructChange{
		account:     &addr,
		prev:        stateObject.selfDestructed,
		prevbalance: new(big.Int).Set(stateObject.Balance()),
	})
	stateObject.markSelfdestructed()
	stateObject.data.Balance = new(big.Int)
}

func (s *StateDB) Selfdestruct6780(addr common.Address) {
	stateObject := s.getStateObject(addr)
	if stateObject == nil {
		return
	}

	if stateObject.created {
		s.SelfDestruct(addr)
	}
}

// SetTransientState sets transient storage for a given account. It
// adds the change to the journal so that it can be rolled back
// to its previous value if there is a revert.
func (s *StateDB) SetTransientState(addr common.Address, key, value common.Hash) {
	prev := s.GetTransientState(addr, key)
	if prev == value {
		return
	}
	s.journal.append(transientStorageChange{
		account:  &addr,
		key:      key,
		prevalue: prev,
	})
	s.setTransientState(addr, key, value)
}

// setTransientState is a lower level setter for transient storage. It
// is called during a revert to prevent modifications to the journal.
func (s *StateDB) setTransientState(addr common.Address, key, value common.Hash) {
	s.transientStorage.Set(addr, key, value)
}

// GetTransientState gets transient storage for a given account.
func (s *StateDB) GetTransientState(addr common.Address, key common.Hash) common.Hash {
	return s.transientStorage.Get(addr, key)
}

//
// Setting, updating & deleting state object methods.
//

// updateStateObject writes the given object to the trie.
func (s *StateDB) updateStateObject(obj *stateObject) {
	// Track the amount of time wasted on updating the account from the trie
	if metrics.EnabledExpensive {
		defer func(start time.Time) { s.AccountUpdates += time.Since(start) }(time.Now())
	}
	// Encode the account and update the account trie
	addr := obj.Address()
	if err := s.trie.UpdateAccount(addr, &obj.data); err != nil {
		s.setError(fmt.Errorf("updateStateObject (%x) error: %v", addr[:], err))
	}
	if obj.dirtyCode {
		s.trie.UpdateContractCode(obj.Address(), common.BytesToHash(obj.CodeHash()), obj.code)
	}
	// Cache the data until commit. Note, this update mechanism is not symmetric
	// to the deletion, because whereas it is enough to track account updates
	// at commit time, deletions need tracking at transaction boundary level to
	// ensure we capture state clearing.
	s.accounts[obj.addrHash] = types.SlimAccountRLP(obj.data)

	// Track the original value of mutated account, nil means it was not present.
	// Skip if it has been tracked (because updateStateObject may be called
	// multiple times in a block).
	if _, ok := s.accountsOrigin[obj.address]; !ok {
		if obj.origin == nil {
			s.accountsOrigin[obj.address] = nil
		} else {
			s.accountsOrigin[obj.address] = types.SlimAccountRLP(*obj.origin)
		}
	}
}

// deleteStateObject removes the given object from the state trie.
func (s *StateDB) deleteStateObject(obj *stateObject) {
	// Track the amount of time wasted on deleting the account from the trie
	if metrics.EnabledExpensive {
		defer func(start time.Time) { s.AccountUpdates += time.Since(start) }(time.Now())
	}
	// Delete the account from the trie
	addr := obj.Address()
	if err := s.trie.DeleteAccount(addr); err != nil {
		s.setError(fmt.Errorf("deleteStateObject (%x) error: %v", addr[:], err))
	}
}

// getStateObject retrieves a state object given by the address, returning nil if
// the object is not found or was deleted in this execution context. If you need
// to differentiate between non-existent/just-deleted, use getDeletedStateObject.
func (s *StateDB) getStateObject(addr common.Address) *stateObject {
	if obj := s.getDeletedStateObject(addr); obj != nil && !obj.deleted {
		return obj
	}
	return nil
}

// getDeletedStateObject is similar to getStateObject, but instead of returning
// nil for a deleted state object, it returns the actual object with the deleted
// flag set. This is needed by the state journal to revert to the correct s-
// destructed object instead of wiping all knowledge about the state object.
func (s *StateDB) getDeletedStateObject(addr common.Address) *stateObject {
	// Prefer live objects if any is available
	if obj := s.stateObjects[addr]; obj != nil {
		return obj
	}
	// If no live objects are available, attempt to use snapshots
	var data *types.StateAccount
	if s.snap != nil {
		start := time.Now()
		acc, err := s.snap.Account(crypto.HashData(s.hasher, addr.Bytes()))
		if metrics.EnabledExpensive {
			s.SnapshotAccountReads += time.Since(start)
		}
		if err == nil {
			if acc == nil {
				return nil
			}
			data = &types.StateAccount{
				Nonce:    acc.Nonce,
				Balance:  acc.Balance,
				CodeHash: acc.CodeHash,
				Root:     common.BytesToHash(acc.Root),
			}
			if len(data.CodeHash) == 0 {
				data.CodeHash = types.EmptyCodeHash.Bytes()
			}
			if data.Root == (common.Hash{}) {
				data.Root = types.EmptyRootHash
			}
		}
	}
	// If snapshot unavailable or reading from it failed, load from the database
	if data == nil {
		start := time.Now()
		var err error
		data, err = s.trie.GetAccount(addr)
		if metrics.EnabledExpensive {
			s.AccountReads += time.Since(start)
		}
		if err != nil {
			s.setError(fmt.Errorf("getDeleteStateObject (%x) error: %w", addr.Bytes(), err))
			return nil
		}
		if data == nil {
			return nil
		}
	}
	// Insert into the live set
	obj := newObject(s, addr, data)
	s.setStateObject(obj)
	return obj
}

func (s *StateDB) setStateObject(object *stateObject) {
	s.stateObjects[object.Address()] = object
}

// GetOrNewStateObject retrieves a state object or create a new state object if nil.
func (s *StateDB) GetOrNewStateObject(addr common.Address) *stateObject {
	stateObject := s.getStateObject(addr)
	if stateObject == nil {
		stateObject, _ = s.createObject(addr)
	}
	return stateObject
}

// createObject creates a new state object. If there is an existing account with
// the given address, it is overwritten and returned as the second return value.
func (s *StateDB) createObject(addr common.Address) (newobj, prev *stateObject) {
	prev = s.getDeletedStateObject(addr) // Note, prev might have been deleted, we need that!
	newobj = newObject(s, addr, nil)
	if prev == nil {
		s.journal.append(createObjectChange{account: &addr})
		// TODO: add isPrecompile check
		if s.logger != nil {
			s.logger.OnNewAccount(addr)
		}
	} else {
		// The original account should be marked as destructed and all cached
		// account and storage data should be cleared as well. Note, it must
		// be done here, otherwise the destruction event of "original account"
		// will be lost.
		_, prevdestruct := s.stateObjectsDestruct[prev.address]
		if !prevdestruct {
			s.stateObjectsDestruct[prev.address] = prev.origin
		}
		// There may be some cached account/storage data already since IntermediateRoot
		// will be called for each transaction before byzantium fork which will always
		// cache the latest account/storage data.
		prevAccount, ok := s.accountsOrigin[prev.address]
		s.journal.append(resetObjectChange{
			account:                &addr,
			prev:                   prev,
			prevdestruct:           prevdestruct,
			prevAccount:            s.accounts[prev.addrHash],
			prevStorage:            s.storages[prev.addrHash],
			prevAccountOriginExist: ok,
			prevAccountOrigin:      prevAccount,
			prevStorageOrigin:      s.storagesOrigin[prev.address],
		})
		delete(s.accounts, prev.addrHash)
		delete(s.storages, prev.addrHash)
		delete(s.accountsOrigin, prev.address)
		delete(s.storagesOrigin, prev.address)
	}

	newobj.created = true

	s.setStateObject(newobj)
	if prev != nil && !prev.deleted {
		return newobj, prev
	}
	return newobj, nil
}

// CreateAccount explicitly creates a state object. If a state object with the address
// already exists the balance is carried over to the new account.
//
// CreateAccount is called during the EVM CREATE operation. The situation might arise that
// a contract does the following:
//
//  1. sends funds to sha(account ++ (nonce + 1))
//  2. tx_create(sha(account ++ nonce)) (note that this gets the address of 1)
//
// Carrying over the balance ensures that Ether doesn't disappear.
func (s *StateDB) CreateAccount(addr common.Address) {
	newObj, prev := s.createObject(addr)
	if prev != nil {
		newObj.setBalance(prev.data.Balance)
	}
}

// Copy creates a deep, independent copy of the state.
// Snapshots of the copied state cannot be applied to the copy.
func (s *StateDB) Copy() *StateDB {
	// Copy all the basic fields, initialize the memory ones
	state := &StateDB{
		db:                   s.db,
		trie:                 s.db.CopyTrie(s.trie),
		originalRoot:         s.originalRoot,
		accounts:             make(map[common.Hash][]byte),
		storages:             make(map[common.Hash]map[common.Hash][]byte),
		accountsOrigin:       make(map[common.Address][]byte),
		storagesOrigin:       make(map[common.Address]map[common.Hash][]byte),
		stateObjects:         make(map[common.Address]*stateObject, len(s.journal.dirties)),
		stateObjectsPending:  make(map[common.Address]struct{}, len(s.stateObjectsPending)),
		stateObjectsDirty:    make(map[common.Address]struct{}, len(s.journal.dirties)),
		stateObjectsDestruct: make(map[common.Address]*types.StateAccount, len(s.stateObjectsDestruct)),
		refund:               s.refund,
		logs:                 make(map[common.Hash][]*types.Log, len(s.logs)),
		logSize:              s.logSize,
		preimages:            make(map[common.Hash][]byte, len(s.preimages)),
		journal:              newJournal(),
		hasher:               crypto.NewKeccakState(),

		// In order for the block producer to be able to use and make additions
		// to the snapshot tree, we need to copy that as well. Otherwise, any
		// block mined by ourselves will cause gaps in the tree, and force the
		// miner to operate trie-backed only.
		snaps: s.snaps,
		snap:  s.snap,
	}
	// Copy the dirty states, logs, and preimages
	for addr := range s.journal.dirties {
		// As documented [here](https://github.com/ethereum/go-ethereum/pull/16485#issuecomment-380438527),
		// and in the Finalise-method, there is a case where an object is in the journal but not
		// in the stateObjects: OOG after touch on ripeMD prior to Byzantium. Thus, we need to check for
		// nil
		if object, exist := s.stateObjects[addr]; exist {
			// Even though the original object is dirty, we are not copying the journal,
			// so we need to make sure that any side-effect the journal would have caused
			// during a commit (or similar op) is already applied to the copy.
			state.stateObjects[addr] = object.deepCopy(state)

			state.stateObjectsDirty[addr] = struct{}{}   // Mark the copy dirty to force internal (code/state) commits
			state.stateObjectsPending[addr] = struct{}{} // Mark the copy pending to force external (account) commits
		}
	}
	// Above, we don't copy the actual journal. This means that if the copy
	// is copied, the loop above will be a no-op, since the copy's journal
	// is empty. Thus, here we iterate over stateObjects, to enable copies
	// of copies.
	for addr := range s.stateObjectsPending {
		if _, exist := state.stateObjects[addr]; !exist {
			state.stateObjects[addr] = s.stateObjects[addr].deepCopy(state)
		}
		state.stateObjectsPending[addr] = struct{}{}
	}
	for addr := range s.stateObjectsDirty {
		if _, exist := state.stateObjects[addr]; !exist {
			state.stateObjects[addr] = s.stateObjects[addr].deepCopy(state)
		}
		state.stateObjectsDirty[addr] = struct{}{}
	}
	// Deep copy the destruction markers.
	for addr, value := range s.stateObjectsDestruct {
		state.stateObjectsDestruct[addr] = value
	}
	// Deep copy the state changes made in the scope of block
	// along with their original values.
	state.accounts = copySet(s.accounts)
	state.storages = copy2DSet(s.storages)
	state.accountsOrigin = copySet(state.accountsOrigin)
	state.storagesOrigin = copy2DSet(state.storagesOrigin)

	// Deep copy the logs occurred in the scope of block
	for hash, logs := range s.logs {
		cpy := make([]*types.Log, len(logs))
		for i, l := range logs {
			cpy[i] = new(types.Log)
			*cpy[i] = *l
		}
		state.logs[hash] = cpy
	}
	// Deep copy the preimages occurred in the scope of block
	for hash, preimage := range s.preimages {
		state.preimages[hash] = preimage
	}
	// Do we need to copy the access list and transient storage?
	// In practice: No. At the start of a transaction, these two lists are empty.
	// In practice, we only ever copy state _between_ transactions/blocks, never
	// in the middle of a transaction. However, it doesn't cost us much to copy
	// empty lists, so we do it anyway to not blow up if we ever decide copy them
	// in the middle of a transaction.
	state.accessList = s.accessList.Copy()
	state.transientStorage = s.transientStorage.Copy()

	// If there's a prefetcher running, make an inactive copy of it that can
	// only access data but does not actively preload (since the user will not
	// know that they need to explicitly terminate an active copy).
	if s.prefetcher != nil {
		state.prefetcher = s.prefetcher.copy()
	}
	return state
}

// Snapshot returns an identifier for the current revision of the state.
func (s *StateDB) Snapshot() int {
	id := s.nextRevisionId
	s.nextRevisionId++
	s.validRevisions = append(s.validRevisions, revision{id, s.journal.length()})
	return id
}

// RevertToSnapshot reverts all state changes made since the given revision.
func (s *StateDB) RevertToSnapshot(revid int) {
	// Find the snapshot in the stack of valid snapshots.
	idx := sort.Search(len(s.validRevisions), func(i int) bool {
		return s.validRevisions[i].id >= revid
	})
	if idx == len(s.validRevisions) || s.validRevisions[idx].id != revid {
		panic(fmt.Errorf("revision id %v cannot be reverted", revid))
	}
	snapshot := s.validRevisions[idx].journalIndex

	// Replay the journal to undo changes and remove invalidated snapshots
	s.journal.revert(s, snapshot)
	s.validRevisions = s.validRevisions[:idx]
}

// GetRefund returns the current value of the refund counter.
func (s *StateDB) GetRefund() uint64 {
	return s.refund
}

// Finalise finalises the state by removing the destructed objects and clears
// the journal as well as the refunds. Finalise, however, will not push any updates
// into the tries just yet. Only IntermediateRoot or Commit will do that.
func (s *StateDB) Finalise(deleteEmptyObjects bool) {
	addressesToPrefetch := make([][]byte, 0, len(s.journal.dirties))
	for addr := range s.journal.dirties {
		obj, exist := s.stateObjects[addr]
		if !exist {
			// ripeMD is 'touched' at block 1714175, in tx 0x1237f737031e40bcde4a8b7e717b2d15e3ecadfe49bb1bbc71ee9deb09c6fcf2
			// That tx goes out of gas, and although the notion of 'touched' does not exist there, the
			// touch-event will still be recorded in the journal. Since ripeMD is a special snowflake,
			// it will persist in the journal even though the journal is reverted. In this special circumstance,
			// it may exist in `s.journal.dirties` but not in `s.stateObjects`.
			// Thus, we can safely ignore it here
			continue
		}
		if obj.selfDestructed || (deleteEmptyObjects && obj.empty()) {
			obj.deleted = true

			// We need to maintain account deletions explicitly (will remain
			// set indefinitely). Note only the first occurred self-destruct
			// event is tracked.
			if _, ok := s.stateObjectsDestruct[obj.address]; !ok {
				s.stateObjectsDestruct[obj.address] = obj.origin
			}
			// Note, we can't do this only at the end of a block because multiple
			// transactions within the same block might self destruct and then
			// resurrect an account; but the snapshotter needs both events.
			delete(s.accounts, obj.addrHash)      // Clear out any previously updated account data (may be recreated via a resurrect)
			delete(s.storages, obj.addrHash)      // Clear out any previously updated storage data (may be recreated via a resurrect)
			delete(s.accountsOrigin, obj.address) // Clear out any previously updated account data (may be recreated via a resurrect)
			delete(s.storagesOrigin, obj.address) // Clear out any previously updated storage data (may be recreated via a resurrect)
		} else {
			obj.finalise(true) // Prefetch slots in the background
		}
		obj.created = false
		s.stateObjectsPending[addr] = struct{}{}
		s.stateObjectsDirty[addr] = struct{}{}

		// At this point, also ship the address off to the precacher. The precacher
		// will start loading tries, and when the change is eventually committed,
		// the commit-phase will be a lot faster
		addressesToPrefetch = append(addressesToPrefetch, common.CopyBytes(addr[:])) // Copy needed for closure
	}
	if s.prefetcher != nil && len(addressesToPrefetch) > 0 {
		s.prefetcher.prefetch(common.Hash{}, s.originalRoot, common.Address{}, addressesToPrefetch)
	}
	// Invalidate journal because reverting across transactions is not allowed.
	s.clearJournalAndRefund()
}

// IntermediateRoot computes the current root hash of the state trie.
// It is called in between transactions to get the root hash that
// goes into transaction receipts.
func (s *StateDB) IntermediateRoot(deleteEmptyObjects bool) common.Hash {
	// Finalise all the dirty storage states and write them into the tries
	s.Finalise(deleteEmptyObjects)

	// If there was a trie prefetcher operating, it gets aborted and irrevocably
	// modified after we start retrieving tries. Remove it from the statedb after
	// this round of use.
	//
	// This is weird pre-byzantium since the first tx runs with a prefetcher and
	// the remainder without, but pre-byzantium even the initial prefetcher is
	// useless, so no sleep lost.
	prefetcher := s.prefetcher
	if s.prefetcher != nil {
		defer func() {
			s.prefetcher.close()
			s.prefetcher = nil
		}()
	}
	// Although naively it makes sense to retrieve the account trie and then do
	// the contract storage and account updates sequentially, that short circuits
	// the account prefetcher. Instead, let's process all the storage updates
	// first, giving the account prefetches just a few more milliseconds of time
	// to pull useful data from disk.
	for addr := range s.stateObjectsPending {
		if obj := s.stateObjects[addr]; !obj.deleted {
			obj.updateRoot()
		}
	}
	// Now we're about to start to write changes to the trie. The trie is so far
	// _untouched_. We can check with the prefetcher, if it can give us a trie
	// which has the same root, but also has some content loaded into it.
	if prefetcher != nil {
		if trie := prefetcher.trie(common.Hash{}, s.originalRoot); trie != nil {
			s.trie = trie
		}
	}
	usedAddrs := make([][]byte, 0, len(s.stateObjectsPending))
	for addr := range s.stateObjectsPending {
		if obj := s.stateObjects[addr]; obj.deleted {
			s.deleteStateObject(obj)
			s.AccountDeleted += 1
		} else {
			s.updateStateObject(obj)
			s.AccountUpdated += 1
		}
		usedAddrs = append(usedAddrs, common.CopyBytes(addr[:])) // Copy needed for closure
	}
	if prefetcher != nil {
		prefetcher.used(common.Hash{}, s.originalRoot, usedAddrs)
	}
	if len(s.stateObjectsPending) > 0 {
		s.stateObjectsPending = make(map[common.Address]struct{})
	}
	// Track the amount of time wasted on hashing the account trie
	if metrics.EnabledExpensive {
		defer func(start time.Time) { s.AccountHashes += time.Since(start) }(time.Now())
	}
	return s.trie.Hash()
}

// SetTxContext sets the current transaction hash and index which are
// used when the EVM emits new state logs. It should be invoked before
// transaction execution.
func (s *StateDB) SetTxContext(thash common.Hash, ti int) {
	s.thash = thash
	s.txIndex = ti
}

func (s *StateDB) clearJournalAndRefund() {
	if len(s.journal.entries) > 0 {
		s.journal = newJournal()
		s.refund = 0
	}
	s.validRevisions = s.validRevisions[:0] // Snapshots can be created without journal entries
}

// fastDeleteStorage is the function that efficiently deletes the storage trie
// of a specific account. It leverages the associated state snapshot for fast
// storage iteration and constructs trie node deletion markers by creating
// stack trie with iterated slots.
func (s *StateDB) fastDeleteStorage(addrHash common.Hash, root common.Hash) (bool, common.StorageSize, map[common.Hash][]byte, *trienode.NodeSet, error) {
	iter, err := s.snaps.StorageIterator(s.originalRoot, addrHash, common.Hash{})
	if err != nil {
		return false, 0, nil, nil, err
	}
	defer iter.Release()

	var (
		size  common.StorageSize
		nodes = trienode.NewNodeSet(addrHash)
		slots = make(map[common.Hash][]byte)
	)
	stack := trie.NewStackTrie(func(owner common.Hash, path []byte, hash common.Hash, blob []byte) {
		nodes.AddNode(path, trienode.NewDeleted())
		size += common.StorageSize(len(path))
	})
	for iter.Next() {
		if size > storageDeleteLimit {
			return true, size, nil, nil, nil
		}
		slot := common.CopyBytes(iter.Slot())
		if iter.Error() != nil { // error might occur after Slot function
			return false, 0, nil, nil, err
		}
		size += common.StorageSize(common.HashLength + len(slot))
		slots[iter.Hash()] = slot

		if err := stack.Update(iter.Hash().Bytes(), slot); err != nil {
			return false, 0, nil, nil, err
		}
	}
	if iter.Error() != nil { // error might occur during iteration
		return false, 0, nil, nil, err
	}
	if stack.Hash() != root {
		return false, 0, nil, nil, fmt.Errorf("snapshot is not matched, exp %x, got %x", root, stack.Hash())
	}
	return false, size, slots, nodes, nil
}

// slowDeleteStorage serves as a less-efficient alternative to "fastDeleteStorage,"
// employed when the associated state snapshot is not available. It iterates the
// storage slots along with all internal trie nodes via trie directly.
func (s *StateDB) slowDeleteStorage(addr common.Address, addrHash common.Hash, root common.Hash) (bool, common.StorageSize, map[common.Hash][]byte, *trienode.NodeSet, error) {
	tr, err := s.db.OpenStorageTrie(s.originalRoot, addr, root)
	if err != nil {
		return false, 0, nil, nil, fmt.Errorf("failed to open storage trie, err: %w", err)
	}
	it, err := tr.NodeIterator(nil)
	if err != nil {
		return false, 0, nil, nil, fmt.Errorf("failed to open storage iterator, err: %w", err)
	}
	var (
		size  common.StorageSize
		nodes = trienode.NewNodeSet(addrHash)
		slots = make(map[common.Hash][]byte)
	)
	for it.Next(true) {
		if size > storageDeleteLimit {
			return true, size, nil, nil, nil
		}
		if it.Leaf() {
			slots[common.BytesToHash(it.LeafKey())] = common.CopyBytes(it.LeafBlob())
			size += common.StorageSize(common.HashLength + len(it.LeafBlob()))
			continue
		}
		if it.Hash() == (common.Hash{}) {
			continue
		}
		size += common.StorageSize(len(it.Path()))
		nodes.AddNode(it.Path(), trienode.NewDeleted())
	}
	if err := it.Error(); err != nil {
		return false, 0, nil, nil, err
	}
	return false, size, slots, nodes, nil
}

// deleteStorage is designed to delete the storage trie of a designated account.
// It could potentially be terminated if the storage size is excessively large,
// potentially leading to an out-of-memory panic. The function will make an attempt
// to utilize an efficient strategy if the associated state snapshot is reachable;
// otherwise, it will resort to a less-efficient approach.
func (s *StateDB) deleteStorage(addr common.Address, addrHash common.Hash, root common.Hash) (bool, map[common.Hash][]byte, *trienode.NodeSet, error) {
	var (
		start   = time.Now()
		err     error
		aborted bool
		size    common.StorageSize
		slots   map[common.Hash][]byte
		nodes   *trienode.NodeSet
	)
	// The fast approach can be failed if the snapshot is not fully
	// generated, or it's internally corrupted. Fallback to the slow
	// one just in case.
	if s.snap != nil {
		aborted, size, slots, nodes, err = s.fastDeleteStorage(addrHash, root)
	}
	if s.snap == nil || err != nil {
		aborted, size, slots, nodes, err = s.slowDeleteStorage(addr, addrHash, root)
	}
	if err != nil {
		return false, nil, nil, err
	}
	if metrics.EnabledExpensive {
		if aborted {
			slotDeletionSkip.Inc(1)
		}
		n := int64(len(slots))
		if n > slotDeletionMaxCount.Value() {
			slotDeletionMaxCount.Update(n)
		}
		if int64(size) > slotDeletionMaxSize.Value() {
			slotDeletionMaxSize.Update(int64(size))
		}
		slotDeletionTimer.UpdateSince(start)
		slotDeletionCount.Mark(n)
		slotDeletionSize.Mark(int64(size))
	}
	return aborted, slots, nodes, nil
}

// handleDestruction processes all destruction markers and deletes the account
// and associated storage slots if necessary. There are four possible situations
// here:
//
//   - the account was not existent and be marked as destructed
//
//   - the account was not existent and be marked as destructed,
//     however, it's resurrected later in the same block.
//
//   - the account was existent and be marked as destructed
//
//   - the account was existent and be marked as destructed,
//     however it's resurrected later in the same block.
//
// In case (a), nothing needs be deleted, nil to nil transition can be ignored.
//
// In case (b), nothing needs be deleted, nil is used as the original value for
// newly created account and storages
//
// In case (c), **original** account along with its storages should be deleted,
// with their values be tracked as original value.
//
// In case (d), **original** account along with its storages should be deleted,
// with their values be tracked as original value.
func (s *StateDB) handleDestruction(nodes *trienode.MergedNodeSet) (map[common.Address]struct{}, error) {
	// Short circuit if geth is running with hash mode. This procedure can consume
	// considerable time and storage deletion isn't supported in hash mode, thus
	// preemptively avoiding unnecessary expenses.
	incomplete := make(map[common.Address]struct{})
	if s.db.TrieDB().Scheme() == rawdb.HashScheme {
		return incomplete, nil
	}
	for addr, prev := range s.stateObjectsDestruct {
		// The original account was non-existing, and it's marked as destructed
		// in the scope of block. It can be case (a) or (b).
		// - for (a), skip it without doing anything.
		// - for (b), track account's original value as nil. It may overwrite
		//   the data cached in s.accountsOrigin set by 'updateStateObject'.
		addrHash := crypto.Keccak256Hash(addr[:])
		if prev == nil {
			if _, ok := s.accounts[addrHash]; ok {
				s.accountsOrigin[addr] = nil // case (b)
			}
			continue
		}
		// It can overwrite the data in s.accountsOrigin set by 'updateStateObject'.
		s.accountsOrigin[addr] = types.SlimAccountRLP(*prev) // case (c) or (d)

		// Short circuit if the storage was empty.
		if prev.Root == types.EmptyRootHash {
			continue
		}
		// Remove storage slots belong to the account.
		aborted, slots, set, err := s.deleteStorage(addr, addrHash, prev.Root)
		if err != nil {
			return nil, fmt.Errorf("failed to delete storage, err: %w", err)
		}
		// The storage is too huge to handle, skip it but mark as incomplete.
		// For case (d), the account is resurrected might with a few slots
		// created. In this case, wipe the entire storage state diff because
		// of aborted deletion.
		if aborted {
			incomplete[addr] = struct{}{}
			delete(s.storagesOrigin, addr)
			continue
		}
		if s.storagesOrigin[addr] == nil {
			s.storagesOrigin[addr] = slots
		} else {
			// It can overwrite the data in s.storagesOrigin[addrHash] set by
			// 'object.updateTrie'.
			for key, val := range slots {
				s.storagesOrigin[addr][key] = val
			}
		}
		if err := nodes.Merge(set); err != nil {
			return nil, err
		}
	}
	return incomplete, nil
}

// Commit writes the state to the underlying in-memory trie database.
// Once the state is committed, tries cached in stateDB (including account
// trie, storage tries) will no longer be functional. A new state instance
// must be created with new root and updated database for accessing post-
// commit states.
//
// The associated block number of the state transition is also provided
// for more chain context.
func (s *StateDB) Commit(block uint64, deleteEmptyObjects bool) (common.Hash, error) {
	// Short circuit in case any database failure occurred earlier.
	if s.dbErr != nil {
		return common.Hash{}, fmt.Errorf("commit aborted due to earlier error: %v", s.dbErr)
	}
	// Finalize any pending changes and merge everything into the tries
	s.IntermediateRoot(deleteEmptyObjects)

	// Commit objects to the trie, measuring the elapsed time
	var (
		accountTrieNodesUpdated int
		accountTrieNodesDeleted int
		storageTrieNodesUpdated int
		storageTrieNodesDeleted int
		nodes                   = trienode.NewMergedNodeSet()
		codeWriter              = s.db.DiskDB().NewBatch()
	)
	// Handle all state deletions first
	incomplete, err := s.handleDestruction(nodes)
	if err != nil {
		return common.Hash{}, err
	}
	// Handle all state updates afterwards
	for addr := range s.stateObjectsDirty {
		obj := s.stateObjects[addr]
		if obj.deleted {
			continue
		}
		// Write any contract code associated with the state object
		if obj.code != nil && obj.dirtyCode {
			rawdb.WriteCode(codeWriter, common.BytesToHash(obj.CodeHash()), obj.code)
			obj.dirtyCode = false
		}
		// Write any storage changes in the state object to its storage trie
		set, err := obj.commit()
		if err != nil {
			return common.Hash{}, err
		}
		// Merge the dirty nodes of storage trie into global set. It is possible
		// that the account was destructed and then resurrected in the same block.
		// In this case, the node set is shared by both accounts.
		if set != nil {
			if err := nodes.Merge(set); err != nil {
				return common.Hash{}, err
			}
			updates, deleted := set.Size()
			storageTrieNodesUpdated += updates
			storageTrieNodesDeleted += deleted
		}
	}
	if codeWriter.ValueSize() > 0 {
		if err := codeWriter.Write(); err != nil {
			log.Crit("Failed to commit dirty codes", "error", err)
		}
	}
	// Write the account trie changes, measuring the amount of wasted time
	var start time.Time
	if metrics.EnabledExpensive {
		start = time.Now()
	}
	root, set, err := s.trie.Commit(true)
	if err != nil {
		return common.Hash{}, err
	}
	// Merge the dirty nodes of account trie into global set
	if set != nil {
		if err := nodes.Merge(set); err != nil {
			return common.Hash{}, err
		}
		accountTrieNodesUpdated, accountTrieNodesDeleted = set.Size()
	}
	if metrics.EnabledExpensive {
		s.AccountCommits += time.Since(start)

		accountUpdatedMeter.Mark(int64(s.AccountUpdated))
		storageUpdatedMeter.Mark(int64(s.StorageUpdated))
		accountDeletedMeter.Mark(int64(s.AccountDeleted))
		storageDeletedMeter.Mark(int64(s.StorageDeleted))
		accountTrieUpdatedMeter.Mark(int64(accountTrieNodesUpdated))
		accountTrieDeletedMeter.Mark(int64(accountTrieNodesDeleted))
		storageTriesUpdatedMeter.Mark(int64(storageTrieNodesUpdated))
		storageTriesDeletedMeter.Mark(int64(storageTrieNodesDeleted))
		s.AccountUpdated, s.AccountDeleted = 0, 0
		s.StorageUpdated, s.StorageDeleted = 0, 0
	}
	// If snapshotting is enabled, update the snapshot tree with this new version
	if s.snap != nil {
		start := time.Now()
		// Only update if there's a state transition (skip empty Clique blocks)
		if parent := s.snap.Root(); parent != root {
			if err := s.snaps.Update(root, parent, s.convertAccountSet(s.stateObjectsDestruct), s.accounts, s.storages); err != nil {
				log.Warn("Failed to update snapshot tree", "from", parent, "to", root, "err", err)
			}
			// Keep 128 diff layers in the memory, persistent layer is 129th.
			// - head layer is paired with HEAD state
			// - head-1 layer is paired with HEAD-1 state
			// - head-127 layer(bottom-most diff layer) is paired with HEAD-127 state
			if err := s.snaps.Cap(root, 128); err != nil {
				log.Warn("Failed to cap snapshot tree", "root", root, "layers", 128, "err", err)
			}
		}
		if metrics.EnabledExpensive {
			s.SnapshotCommits += time.Since(start)
		}
		s.snap = nil
	}
	if root == (common.Hash{}) {
		root = types.EmptyRootHash
	}
	origin := s.originalRoot
	if origin == (common.Hash{}) {
		origin = types.EmptyRootHash
	}
	if root != origin {
		start := time.Now()
		set := triestate.New(s.accountsOrigin, s.storagesOrigin, incomplete)
		if err := s.db.TrieDB().Update(root, origin, block, nodes, set); err != nil {
			return common.Hash{}, err
		}
		s.originalRoot = root
		if metrics.EnabledExpensive {
			s.TrieDBCommits += time.Since(start)
		}
		if s.onCommit != nil {
			s.onCommit(set)
		}
	}
	// Clear all internal flags at the end of commit operation.
	s.accounts = make(map[common.Hash][]byte)
	s.storages = make(map[common.Hash]map[common.Hash][]byte)
	s.accountsOrigin = make(map[common.Address][]byte)
	s.storagesOrigin = make(map[common.Address]map[common.Hash][]byte)
	s.stateObjectsDirty = make(map[common.Address]struct{})
	s.stateObjectsDestruct = make(map[common.Address]*types.StateAccount)
	return root, nil
}

// Prepare handles the preparatory steps for executing a state transition with.
// This method must be invoked before state transition.
//
// Berlin fork:
// - Add sender to access list (2929)
// - Add destination to access list (2929)
// - Add precompiles to access list (2929)
// - Add the contents of the optional tx access list (2930)
//
// Potential EIPs:
// - Reset access list (Berlin)
// - Add coinbase to access list (EIP-3651)
// - Reset transient storage (EIP-1153)
func (s *StateDB) Prepare(rules params.Rules, sender, coinbase common.Address, dst *common.Address, precompiles []common.Address, list types.AccessList) {
	if rules.IsBerlin {
		// Clear out any leftover from previous executions
		al := newAccessList()
		s.accessList = al

		al.AddAddress(sender)
		if dst != nil {
			al.AddAddress(*dst)
			// If it's a create-tx, the destination will be added inside evm.create
		}
		for _, addr := range precompiles {
			al.AddAddress(addr)
		}
		for _, el := range list {
			al.AddAddress(el.Address)
			for _, key := range el.StorageKeys {
				al.AddSlot(el.Address, key)
			}
		}
		if rules.IsShanghai { // EIP-3651: warm coinbase
			al.AddAddress(coinbase)
		}
	}
	// Reset transient storage at the beginning of transaction execution
	s.transientStorage = newTransientStorage()
}

// AddAddressToAccessList adds the given address to the access list
func (s *StateDB) AddAddressToAccessList(addr common.Address) {
	if s.accessList.AddAddress(addr) {
		s.journal.append(accessListAddAccountChange{&addr})
	}
}

// AddSlotToAccessList adds the given (address, slot)-tuple to the access list
func (s *StateDB) AddSlotToAccessList(addr common.Address, slot common.Hash) {
	addrMod, slotMod := s.accessList.AddSlot(addr, slot)
	if addrMod {
		// In practice, this should not happen, since there is no way to enter the
		// scope of 'address' without having the 'address' become already added
		// to the access list (via call-variant, create, etc).
		// Better safe than sorry, though
		s.journal.append(accessListAddAccountChange{&addr})
	}
	if slotMod {
		s.journal.append(accessListAddSlotChange{
			address: &addr,
			slot:    &slot,
		})
	}
}

// AddressInAccessList returns true if the given address is in the access list.
func (s *StateDB) AddressInAccessList(addr common.Address) bool {
	return s.accessList.ContainsAddress(addr)
}

// SlotInAccessList returns true if the given (address, slot)-tuple is in the access list.
func (s *StateDB) SlotInAccessList(addr common.Address, slot common.Hash) (addressPresent bool, slotPresent bool) {
	return s.accessList.Contains(addr, slot)
}

// convertAccountSet converts a provided account set from address keyed to hash keyed.
func (s *StateDB) convertAccountSet(set map[common.Address]*types.StateAccount) map[common.Hash]struct{} {
	ret := make(map[common.Hash]struct{}, len(set))
	for addr := range set {
		obj, exist := s.stateObjects[addr]
		if !exist {
			ret[crypto.Keccak256Hash(addr[:])] = struct{}{}
		} else {
			ret[obj.addrHash] = struct{}{}
		}
	}
	return ret
}

// copySet returns a deep-copied set.
func copySet[k comparable](set map[k][]byte) map[k][]byte {
	copied := make(map[k][]byte, len(set))
	for key, val := range set {
		copied[key] = common.CopyBytes(val)
	}
	return copied
}

// copy2DSet returns a two-dimensional deep-copied set.
func copy2DSet[k comparable](set map[k]map[common.Hash][]byte) map[k]map[common.Hash][]byte {
	copied := make(map[k]map[common.Hash][]byte, len(set))
	for addr, subset := range set {
		copied[addr] = make(map[common.Hash][]byte, len(subset))
		for key, val := range subset {
			copied[addr][key] = common.CopyBytes(val)
		}
	}
	return copied
}<|MERGE_RESOLUTION|>--- conflicted
+++ resolved
@@ -45,18 +45,6 @@
 type revision struct {
 	id           int
 	journalIndex int
-}
-
-<<<<<<< HEAD
-type proofList [][]byte
-
-func (n *proofList) Put(key []byte, value []byte) error {
-	*n = append(*n, value)
-	return nil
-}
-
-func (n *proofList) Delete(key []byte) error {
-	panic("not supported")
 }
 
 // StateLogger is used to collect state update traces from  EVM transaction
@@ -74,8 +62,6 @@
 	OnNewAccount(addr common.Address)
 }
 
-=======
->>>>>>> 43df6122
 // StateDB structs within the ethereum protocol are used to store anything
 // within the merkle trie. StateDBs take care of caching and storing
 // nested states. It's the general query interface to retrieve:
