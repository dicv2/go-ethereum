--- conflicted
+++ resolved
@@ -60,11 +60,7 @@
 		{
 			name: "SetBalance",
 			fn: func(a testAction, s *StateDB) {
-<<<<<<< HEAD
-				s.SetBalance(addr, big.NewInt(a.args[0]), BalanceChangeUnspecified)
-=======
-				s.SetBalance(addr, uint256.NewInt(uint64(a.args[0])))
->>>>>>> fc380f52
+				s.SetBalance(addr, uint256.NewInt(uint64(a.args[0])), BalanceChangeUnspecified)
 			},
 			args: make([]int64, 1),
 		},
