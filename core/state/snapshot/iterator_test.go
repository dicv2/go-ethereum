--- conflicted
+++ resolved
@@ -381,7 +381,6 @@
 	verifyIterator(t, 0, it) // expected: nothing
 }
 
-<<<<<<< HEAD
 // TestIteratorDeletions tests that the iterator behaves correct when there are
 // deleted accounts (where the Account() value is nil). The iterator
 // should not output any accounts or nil-values for those cases.
@@ -429,10 +428,7 @@
 	}
 }
 
-// BenchmarkIteratorTraversal is a bit a bit notorious -- all layers contain the
-=======
 // BenchmarkAccountIteratorTraversal is a bit a bit notorious -- all layers contain the
->>>>>>> 328de180
 // exact same 200 accounts. That means that we need to process 2000 items, but
 // only spit out 200 values eventually.
 //
