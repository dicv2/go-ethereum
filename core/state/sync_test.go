// Copyright 2015 The go-ethereum Authors
// This file is part of the go-ethereum library.
//
// The go-ethereum library is free software: you can redistribute it and/or modify
// it under the terms of the GNU Lesser General Public License as published by
// the Free Software Foundation, either version 3 of the License, or
// (at your option) any later version.
//
// The go-ethereum library is distributed in the hope that it will be useful,
// but WITHOUT ANY WARRANTY; without even the implied warranty of
// MERCHANTABILITY or FITNESS FOR A PARTICULAR PURPOSE. See the
// GNU Lesser General Public License for more details.
//
// You should have received a copy of the GNU Lesser General Public License
// along with the go-ethereum library. If not, see <http://www.gnu.org/licenses/>.

package state

import (
	"bytes"
	"testing"

	"github.com/ethereum/go-ethereum/common"
	"github.com/ethereum/go-ethereum/core/rawdb"
	"github.com/ethereum/go-ethereum/core/types"
	"github.com/ethereum/go-ethereum/crypto"
	"github.com/ethereum/go-ethereum/ethdb"
	"github.com/ethereum/go-ethereum/rlp"
	"github.com/ethereum/go-ethereum/trie"
	"github.com/ethereum/go-ethereum/trie/triedb/hashdb"
	"github.com/ethereum/go-ethereum/trie/triedb/pathdb"
	"github.com/holiman/uint256"
)

// testAccount is the data associated with an account used by the state tests.
type testAccount struct {
	address common.Address
	balance *uint256.Int
	nonce   uint64
	code    []byte
}

// makeTestState create a sample test state to test node-wise reconstruction.
func makeTestState(scheme string) (ethdb.Database, Database, *trie.Database, common.Hash, []*testAccount) {
	// Create an empty state
	config := &trie.Config{Preimages: true}
	if scheme == rawdb.PathScheme {
		config.PathDB = pathdb.Defaults
	} else {
		config.HashDB = hashdb.Defaults
	}
	db := rawdb.NewMemoryDatabase()
	nodeDb := trie.NewDatabase(db, config)
	sdb := NewDatabaseWithNodeDB(db, nodeDb)
	state, _ := New(types.EmptyRootHash, sdb, nil)

	// Fill it with some arbitrary data
	var accounts []*testAccount
	for i := byte(0); i < 96; i++ {
		obj := state.getOrNewStateObject(common.BytesToAddress([]byte{i}))
		acc := &testAccount{address: common.BytesToAddress([]byte{i})}

<<<<<<< HEAD
		obj.AddBalance(big.NewInt(int64(11*i)), 0x0)
		acc.balance = big.NewInt(int64(11 * i))
=======
		obj.AddBalance(uint256.NewInt(uint64(11 * i)))
		acc.balance = uint256.NewInt(uint64(11 * i))
>>>>>>> fc380f52

		obj.SetNonce(uint64(42 * i))
		acc.nonce = uint64(42 * i)

		if i%3 == 0 {
			obj.SetCode(crypto.Keccak256Hash([]byte{i, i, i, i, i}), []byte{i, i, i, i, i})
			acc.code = []byte{i, i, i, i, i}
		}
		if i%5 == 0 {
			for j := byte(0); j < 5; j++ {
				hash := crypto.Keccak256Hash([]byte{i, i, i, i, i, j, j})
				obj.SetState(hash, hash)
			}
		}
		accounts = append(accounts, acc)
	}
	root, _ := state.Commit(0, false)

	// Return the generated state
	return db, sdb, nodeDb, root, accounts
}

// checkStateAccounts cross references a reconstructed state with an expected
// account array.
func checkStateAccounts(t *testing.T, db ethdb.Database, scheme string, root common.Hash, accounts []*testAccount) {
	var config trie.Config
	if scheme == rawdb.PathScheme {
		config.PathDB = pathdb.Defaults
	}
	// Check root availability and state contents
	state, err := New(root, NewDatabaseWithConfig(db, &config), nil)
	if err != nil {
		t.Fatalf("failed to create state trie at %x: %v", root, err)
	}
	if err := checkStateConsistency(db, scheme, root); err != nil {
		t.Fatalf("inconsistent state trie at %x: %v", root, err)
	}
	for i, acc := range accounts {
		if balance := state.GetBalance(acc.address); balance.Cmp(acc.balance) != 0 {
			t.Errorf("account %d: balance mismatch: have %v, want %v", i, balance, acc.balance)
		}
		if nonce := state.GetNonce(acc.address); nonce != acc.nonce {
			t.Errorf("account %d: nonce mismatch: have %v, want %v", i, nonce, acc.nonce)
		}
		if code := state.GetCode(acc.address); !bytes.Equal(code, acc.code) {
			t.Errorf("account %d: code mismatch: have %x, want %x", i, code, acc.code)
		}
	}
}

// checkStateConsistency checks that all data of a state root is present.
func checkStateConsistency(db ethdb.Database, scheme string, root common.Hash) error {
	config := &trie.Config{Preimages: true}
	if scheme == rawdb.PathScheme {
		config.PathDB = pathdb.Defaults
	}
	state, err := New(root, NewDatabaseWithConfig(db, config), nil)
	if err != nil {
		return err
	}
	it := newNodeIterator(state)
	for it.Next() {
	}
	return it.Error
}

// Tests that an empty state is not scheduled for syncing.
func TestEmptyStateSync(t *testing.T) {
	dbA := trie.NewDatabase(rawdb.NewMemoryDatabase(), nil)
	dbB := trie.NewDatabase(rawdb.NewMemoryDatabase(), &trie.Config{PathDB: pathdb.Defaults})

	sync := NewStateSync(types.EmptyRootHash, rawdb.NewMemoryDatabase(), nil, dbA.Scheme())
	if paths, nodes, codes := sync.Missing(1); len(paths) != 0 || len(nodes) != 0 || len(codes) != 0 {
		t.Errorf("content requested for empty state: %v, %v, %v", nodes, paths, codes)
	}
	sync = NewStateSync(types.EmptyRootHash, rawdb.NewMemoryDatabase(), nil, dbB.Scheme())
	if paths, nodes, codes := sync.Missing(1); len(paths) != 0 || len(nodes) != 0 || len(codes) != 0 {
		t.Errorf("content requested for empty state: %v, %v, %v", nodes, paths, codes)
	}
}

// Tests that given a root hash, a state can sync iteratively on a single thread,
// requesting retrieval tasks and returning all of them in one go.
func TestIterativeStateSyncIndividual(t *testing.T) {
	testIterativeStateSync(t, 1, false, false, rawdb.HashScheme)
	testIterativeStateSync(t, 1, false, false, rawdb.PathScheme)
}
func TestIterativeStateSyncBatched(t *testing.T) {
	testIterativeStateSync(t, 100, false, false, rawdb.HashScheme)
	testIterativeStateSync(t, 100, false, false, rawdb.PathScheme)
}
func TestIterativeStateSyncIndividualFromDisk(t *testing.T) {
	testIterativeStateSync(t, 1, true, false, rawdb.HashScheme)
	testIterativeStateSync(t, 1, true, false, rawdb.PathScheme)
}
func TestIterativeStateSyncBatchedFromDisk(t *testing.T) {
	testIterativeStateSync(t, 100, true, false, rawdb.HashScheme)
	testIterativeStateSync(t, 100, true, false, rawdb.PathScheme)
}
func TestIterativeStateSyncIndividualByPath(t *testing.T) {
	testIterativeStateSync(t, 1, false, true, rawdb.HashScheme)
	testIterativeStateSync(t, 1, false, true, rawdb.PathScheme)
}
func TestIterativeStateSyncBatchedByPath(t *testing.T) {
	testIterativeStateSync(t, 100, false, true, rawdb.HashScheme)
	testIterativeStateSync(t, 100, false, true, rawdb.PathScheme)
}

// stateElement represents the element in the state trie(bytecode or trie node).
type stateElement struct {
	path     string
	hash     common.Hash
	code     common.Hash
	syncPath trie.SyncPath
}

func testIterativeStateSync(t *testing.T, count int, commit bool, bypath bool, scheme string) {
	// Create a random state to copy
	srcDisk, srcDb, ndb, srcRoot, srcAccounts := makeTestState(scheme)
	if commit {
		ndb.Commit(srcRoot, false)
	}
	srcTrie, _ := trie.New(trie.StateTrieID(srcRoot), ndb)

	// Create a destination state and sync with the scheduler
	dstDb := rawdb.NewMemoryDatabase()
	sched := NewStateSync(srcRoot, dstDb, nil, ndb.Scheme())

	var (
		nodeElements []stateElement
		codeElements []stateElement
	)
	paths, nodes, codes := sched.Missing(count)
	for i := 0; i < len(paths); i++ {
		nodeElements = append(nodeElements, stateElement{
			path:     paths[i],
			hash:     nodes[i],
			syncPath: trie.NewSyncPath([]byte(paths[i])),
		})
	}
	for i := 0; i < len(codes); i++ {
		codeElements = append(codeElements, stateElement{code: codes[i]})
	}
	reader, err := ndb.Reader(srcRoot)
	if err != nil {
		t.Fatalf("state is not existent, %#x", srcRoot)
	}
	for len(nodeElements)+len(codeElements) > 0 {
		var (
			nodeResults = make([]trie.NodeSyncResult, len(nodeElements))
			codeResults = make([]trie.CodeSyncResult, len(codeElements))
		)
		for i, element := range codeElements {
			data, err := srcDb.ContractCode(common.Address{}, element.code)
			if err != nil {
				t.Fatalf("failed to retrieve contract bytecode for hash %x", element.code)
			}
			codeResults[i] = trie.CodeSyncResult{Hash: element.code, Data: data}
		}
		for i, node := range nodeElements {
			if bypath {
				if len(node.syncPath) == 1 {
					data, _, err := srcTrie.GetNode(node.syncPath[0])
					if err != nil {
						t.Fatalf("failed to retrieve node data for path %x: %v", node.syncPath[0], err)
					}
					nodeResults[i] = trie.NodeSyncResult{Path: node.path, Data: data}
				} else {
					var acc types.StateAccount
					if err := rlp.DecodeBytes(srcTrie.MustGet(node.syncPath[0]), &acc); err != nil {
						t.Fatalf("failed to decode account on path %x: %v", node.syncPath[0], err)
					}
					id := trie.StorageTrieID(srcRoot, common.BytesToHash(node.syncPath[0]), acc.Root)
					stTrie, err := trie.New(id, ndb)
					if err != nil {
						t.Fatalf("failed to retriev storage trie for path %x: %v", node.syncPath[1], err)
					}
					data, _, err := stTrie.GetNode(node.syncPath[1])
					if err != nil {
						t.Fatalf("failed to retrieve node data for path %x: %v", node.syncPath[1], err)
					}
					nodeResults[i] = trie.NodeSyncResult{Path: node.path, Data: data}
				}
			} else {
				owner, inner := trie.ResolvePath([]byte(node.path))
				data, err := reader.Node(owner, inner, node.hash)
				if err != nil {
					t.Fatalf("failed to retrieve node data for key %v", []byte(node.path))
				}
				nodeResults[i] = trie.NodeSyncResult{Path: node.path, Data: data}
			}
		}
		for _, result := range codeResults {
			if err := sched.ProcessCode(result); err != nil {
				t.Errorf("failed to process result %v", err)
			}
		}
		for _, result := range nodeResults {
			if err := sched.ProcessNode(result); err != nil {
				t.Errorf("failed to process result %v", err)
			}
		}
		batch := dstDb.NewBatch()
		if err := sched.Commit(batch); err != nil {
			t.Fatalf("failed to commit data: %v", err)
		}
		batch.Write()

		paths, nodes, codes = sched.Missing(count)
		nodeElements = nodeElements[:0]
		for i := 0; i < len(paths); i++ {
			nodeElements = append(nodeElements, stateElement{
				path:     paths[i],
				hash:     nodes[i],
				syncPath: trie.NewSyncPath([]byte(paths[i])),
			})
		}
		codeElements = codeElements[:0]
		for i := 0; i < len(codes); i++ {
			codeElements = append(codeElements, stateElement{
				code: codes[i],
			})
		}
	}
	// Copy the preimages from source db in order to traverse the state.
	srcDb.TrieDB().WritePreimages()
	copyPreimages(srcDisk, dstDb)

	// Cross check that the two states are in sync
	checkStateAccounts(t, dstDb, ndb.Scheme(), srcRoot, srcAccounts)
}

// Tests that the trie scheduler can correctly reconstruct the state even if only
// partial results are returned, and the others sent only later.
func TestIterativeDelayedStateSync(t *testing.T) {
	testIterativeDelayedStateSync(t, rawdb.HashScheme)
	testIterativeDelayedStateSync(t, rawdb.PathScheme)
}

func testIterativeDelayedStateSync(t *testing.T, scheme string) {
	// Create a random state to copy
	srcDisk, srcDb, ndb, srcRoot, srcAccounts := makeTestState(scheme)

	// Create a destination state and sync with the scheduler
	dstDb := rawdb.NewMemoryDatabase()
	sched := NewStateSync(srcRoot, dstDb, nil, ndb.Scheme())

	var (
		nodeElements []stateElement
		codeElements []stateElement
	)
	paths, nodes, codes := sched.Missing(0)
	for i := 0; i < len(paths); i++ {
		nodeElements = append(nodeElements, stateElement{
			path:     paths[i],
			hash:     nodes[i],
			syncPath: trie.NewSyncPath([]byte(paths[i])),
		})
	}
	for i := 0; i < len(codes); i++ {
		codeElements = append(codeElements, stateElement{code: codes[i]})
	}
	reader, err := ndb.Reader(srcRoot)
	if err != nil {
		t.Fatalf("state is not existent, %#x", srcRoot)
	}
	for len(nodeElements)+len(codeElements) > 0 {
		// Sync only half of the scheduled nodes
		var nodeProcessed int
		var codeProcessed int
		if len(codeElements) > 0 {
			codeResults := make([]trie.CodeSyncResult, len(codeElements)/2+1)
			for i, element := range codeElements[:len(codeResults)] {
				data, err := srcDb.ContractCode(common.Address{}, element.code)
				if err != nil {
					t.Fatalf("failed to retrieve contract bytecode for %x", element.code)
				}
				codeResults[i] = trie.CodeSyncResult{Hash: element.code, Data: data}
			}
			for _, result := range codeResults {
				if err := sched.ProcessCode(result); err != nil {
					t.Fatalf("failed to process result %v", err)
				}
			}
			codeProcessed = len(codeResults)
		}
		if len(nodeElements) > 0 {
			nodeResults := make([]trie.NodeSyncResult, len(nodeElements)/2+1)
			for i, element := range nodeElements[:len(nodeResults)] {
				owner, inner := trie.ResolvePath([]byte(element.path))
				data, err := reader.Node(owner, inner, element.hash)
				if err != nil {
					t.Fatalf("failed to retrieve contract bytecode for %x", element.code)
				}
				nodeResults[i] = trie.NodeSyncResult{Path: element.path, Data: data}
			}
			for _, result := range nodeResults {
				if err := sched.ProcessNode(result); err != nil {
					t.Fatalf("failed to process result %v", err)
				}
			}
			nodeProcessed = len(nodeResults)
		}
		batch := dstDb.NewBatch()
		if err := sched.Commit(batch); err != nil {
			t.Fatalf("failed to commit data: %v", err)
		}
		batch.Write()

		paths, nodes, codes = sched.Missing(0)
		nodeElements = nodeElements[nodeProcessed:]
		for i := 0; i < len(paths); i++ {
			nodeElements = append(nodeElements, stateElement{
				path:     paths[i],
				hash:     nodes[i],
				syncPath: trie.NewSyncPath([]byte(paths[i])),
			})
		}
		codeElements = codeElements[codeProcessed:]
		for i := 0; i < len(codes); i++ {
			codeElements = append(codeElements, stateElement{
				code: codes[i],
			})
		}
	}
	// Copy the preimages from source db in order to traverse the state.
	srcDb.TrieDB().WritePreimages()
	copyPreimages(srcDisk, dstDb)

	// Cross check that the two states are in sync
	checkStateAccounts(t, dstDb, ndb.Scheme(), srcRoot, srcAccounts)
}

// Tests that given a root hash, a trie can sync iteratively on a single thread,
// requesting retrieval tasks and returning all of them in one go, however in a
// random order.
func TestIterativeRandomStateSyncIndividual(t *testing.T) {
	testIterativeRandomStateSync(t, 1, rawdb.HashScheme)
	testIterativeRandomStateSync(t, 1, rawdb.PathScheme)
}
func TestIterativeRandomStateSyncBatched(t *testing.T) {
	testIterativeRandomStateSync(t, 100, rawdb.HashScheme)
	testIterativeRandomStateSync(t, 100, rawdb.PathScheme)
}

func testIterativeRandomStateSync(t *testing.T, count int, scheme string) {
	// Create a random state to copy
	srcDisk, srcDb, ndb, srcRoot, srcAccounts := makeTestState(scheme)

	// Create a destination state and sync with the scheduler
	dstDb := rawdb.NewMemoryDatabase()
	sched := NewStateSync(srcRoot, dstDb, nil, ndb.Scheme())

	nodeQueue := make(map[string]stateElement)
	codeQueue := make(map[common.Hash]struct{})
	paths, nodes, codes := sched.Missing(count)
	for i, path := range paths {
		nodeQueue[path] = stateElement{
			path:     path,
			hash:     nodes[i],
			syncPath: trie.NewSyncPath([]byte(path)),
		}
	}
	for _, hash := range codes {
		codeQueue[hash] = struct{}{}
	}
	reader, err := ndb.Reader(srcRoot)
	if err != nil {
		t.Fatalf("state is not existent, %#x", srcRoot)
	}
	for len(nodeQueue)+len(codeQueue) > 0 {
		// Fetch all the queued nodes in a random order
		if len(codeQueue) > 0 {
			results := make([]trie.CodeSyncResult, 0, len(codeQueue))
			for hash := range codeQueue {
				data, err := srcDb.ContractCode(common.Address{}, hash)
				if err != nil {
					t.Fatalf("failed to retrieve node data for %x", hash)
				}
				results = append(results, trie.CodeSyncResult{Hash: hash, Data: data})
			}
			for _, result := range results {
				if err := sched.ProcessCode(result); err != nil {
					t.Fatalf("failed to process result %v", err)
				}
			}
		}
		if len(nodeQueue) > 0 {
			results := make([]trie.NodeSyncResult, 0, len(nodeQueue))
			for path, element := range nodeQueue {
				owner, inner := trie.ResolvePath([]byte(element.path))
				data, err := reader.Node(owner, inner, element.hash)
				if err != nil {
					t.Fatalf("failed to retrieve node data for %x %v %v", element.hash, []byte(element.path), element.path)
				}
				results = append(results, trie.NodeSyncResult{Path: path, Data: data})
			}
			for _, result := range results {
				if err := sched.ProcessNode(result); err != nil {
					t.Fatalf("failed to process result %v", err)
				}
			}
		}
		batch := dstDb.NewBatch()
		if err := sched.Commit(batch); err != nil {
			t.Fatalf("failed to commit data: %v", err)
		}
		batch.Write()

		nodeQueue = make(map[string]stateElement)
		codeQueue = make(map[common.Hash]struct{})
		paths, nodes, codes := sched.Missing(count)
		for i, path := range paths {
			nodeQueue[path] = stateElement{
				path:     path,
				hash:     nodes[i],
				syncPath: trie.NewSyncPath([]byte(path)),
			}
		}
		for _, hash := range codes {
			codeQueue[hash] = struct{}{}
		}
	}
	// Copy the preimages from source db in order to traverse the state.
	srcDb.TrieDB().WritePreimages()
	copyPreimages(srcDisk, dstDb)

	// Cross check that the two states are in sync
	checkStateAccounts(t, dstDb, ndb.Scheme(), srcRoot, srcAccounts)
}

// Tests that the trie scheduler can correctly reconstruct the state even if only
// partial results are returned (Even those randomly), others sent only later.
func TestIterativeRandomDelayedStateSync(t *testing.T) {
	testIterativeRandomDelayedStateSync(t, rawdb.HashScheme)
	testIterativeRandomDelayedStateSync(t, rawdb.PathScheme)
}

func testIterativeRandomDelayedStateSync(t *testing.T, scheme string) {
	// Create a random state to copy
	srcDisk, srcDb, ndb, srcRoot, srcAccounts := makeTestState(scheme)

	// Create a destination state and sync with the scheduler
	dstDb := rawdb.NewMemoryDatabase()
	sched := NewStateSync(srcRoot, dstDb, nil, ndb.Scheme())

	nodeQueue := make(map[string]stateElement)
	codeQueue := make(map[common.Hash]struct{})
	paths, nodes, codes := sched.Missing(0)
	for i, path := range paths {
		nodeQueue[path] = stateElement{
			path:     path,
			hash:     nodes[i],
			syncPath: trie.NewSyncPath([]byte(path)),
		}
	}
	for _, hash := range codes {
		codeQueue[hash] = struct{}{}
	}
	reader, err := ndb.Reader(srcRoot)
	if err != nil {
		t.Fatalf("state is not existent, %#x", srcRoot)
	}
	for len(nodeQueue)+len(codeQueue) > 0 {
		// Sync only half of the scheduled nodes, even those in random order
		if len(codeQueue) > 0 {
			results := make([]trie.CodeSyncResult, 0, len(codeQueue)/2+1)
			for hash := range codeQueue {
				delete(codeQueue, hash)

				data, err := srcDb.ContractCode(common.Address{}, hash)
				if err != nil {
					t.Fatalf("failed to retrieve node data for %x", hash)
				}
				results = append(results, trie.CodeSyncResult{Hash: hash, Data: data})

				if len(results) >= cap(results) {
					break
				}
			}
			for _, result := range results {
				if err := sched.ProcessCode(result); err != nil {
					t.Fatalf("failed to process result %v", err)
				}
			}
		}
		if len(nodeQueue) > 0 {
			results := make([]trie.NodeSyncResult, 0, len(nodeQueue)/2+1)
			for path, element := range nodeQueue {
				delete(nodeQueue, path)

				owner, inner := trie.ResolvePath([]byte(element.path))
				data, err := reader.Node(owner, inner, element.hash)
				if err != nil {
					t.Fatalf("failed to retrieve node data for %x", element.hash)
				}
				results = append(results, trie.NodeSyncResult{Path: path, Data: data})

				if len(results) >= cap(results) {
					break
				}
			}
			// Feed the retrieved results back and queue new tasks
			for _, result := range results {
				if err := sched.ProcessNode(result); err != nil {
					t.Fatalf("failed to process result %v", err)
				}
			}
		}
		batch := dstDb.NewBatch()
		if err := sched.Commit(batch); err != nil {
			t.Fatalf("failed to commit data: %v", err)
		}
		batch.Write()

		paths, nodes, codes := sched.Missing(0)
		for i, path := range paths {
			nodeQueue[path] = stateElement{
				path:     path,
				hash:     nodes[i],
				syncPath: trie.NewSyncPath([]byte(path)),
			}
		}
		for _, hash := range codes {
			codeQueue[hash] = struct{}{}
		}
	}
	// Copy the preimages from source db in order to traverse the state.
	srcDb.TrieDB().WritePreimages()
	copyPreimages(srcDisk, dstDb)

	// Cross check that the two states are in sync
	checkStateAccounts(t, dstDb, ndb.Scheme(), srcRoot, srcAccounts)
}

// Tests that at any point in time during a sync, only complete sub-tries are in
// the database.
func TestIncompleteStateSync(t *testing.T) {
	testIncompleteStateSync(t, rawdb.HashScheme)
	testIncompleteStateSync(t, rawdb.PathScheme)
}

func testIncompleteStateSync(t *testing.T, scheme string) {
	// Create a random state to copy
	db, srcDb, ndb, srcRoot, srcAccounts := makeTestState(scheme)

	// isCodeLookup to save some hashing
	var isCode = make(map[common.Hash]struct{})
	for _, acc := range srcAccounts {
		if len(acc.code) > 0 {
			isCode[crypto.Keccak256Hash(acc.code)] = struct{}{}
		}
	}
	isCode[types.EmptyCodeHash] = struct{}{}

	// Create a destination state and sync with the scheduler
	dstDb := rawdb.NewMemoryDatabase()
	sched := NewStateSync(srcRoot, dstDb, nil, ndb.Scheme())

	var (
		addedCodes  []common.Hash
		addedPaths  []string
		addedHashes []common.Hash
	)
	reader, err := ndb.Reader(srcRoot)
	if err != nil {
		t.Fatalf("state is not available %x", srcRoot)
	}
	nodeQueue := make(map[string]stateElement)
	codeQueue := make(map[common.Hash]struct{})
	paths, nodes, codes := sched.Missing(1)
	for i, path := range paths {
		nodeQueue[path] = stateElement{
			path:     path,
			hash:     nodes[i],
			syncPath: trie.NewSyncPath([]byte(path)),
		}
	}
	for _, hash := range codes {
		codeQueue[hash] = struct{}{}
	}
	for len(nodeQueue)+len(codeQueue) > 0 {
		// Fetch a batch of state nodes
		if len(codeQueue) > 0 {
			results := make([]trie.CodeSyncResult, 0, len(codeQueue))
			for hash := range codeQueue {
				data, err := srcDb.ContractCode(common.Address{}, hash)
				if err != nil {
					t.Fatalf("failed to retrieve node data for %x", hash)
				}
				results = append(results, trie.CodeSyncResult{Hash: hash, Data: data})
				addedCodes = append(addedCodes, hash)
			}
			// Process each of the state nodes
			for _, result := range results {
				if err := sched.ProcessCode(result); err != nil {
					t.Fatalf("failed to process result %v", err)
				}
			}
		}
		if len(nodeQueue) > 0 {
			results := make([]trie.NodeSyncResult, 0, len(nodeQueue))
			for path, element := range nodeQueue {
				owner, inner := trie.ResolvePath([]byte(element.path))
				data, err := reader.Node(owner, inner, element.hash)
				if err != nil {
					t.Fatalf("failed to retrieve node data for %x", element.hash)
				}
				results = append(results, trie.NodeSyncResult{Path: path, Data: data})

				if element.hash != srcRoot {
					addedPaths = append(addedPaths, element.path)
					addedHashes = append(addedHashes, element.hash)
				}
			}
			// Process each of the state nodes
			for _, result := range results {
				if err := sched.ProcessNode(result); err != nil {
					t.Fatalf("failed to process result %v", err)
				}
			}
		}
		batch := dstDb.NewBatch()
		if err := sched.Commit(batch); err != nil {
			t.Fatalf("failed to commit data: %v", err)
		}
		batch.Write()

		// Fetch the next batch to retrieve
		nodeQueue = make(map[string]stateElement)
		codeQueue = make(map[common.Hash]struct{})
		paths, nodes, codes := sched.Missing(1)
		for i, path := range paths {
			nodeQueue[path] = stateElement{
				path:     path,
				hash:     nodes[i],
				syncPath: trie.NewSyncPath([]byte(path)),
			}
		}
		for _, hash := range codes {
			codeQueue[hash] = struct{}{}
		}
	}
	// Copy the preimages from source db in order to traverse the state.
	srcDb.TrieDB().WritePreimages()
	copyPreimages(db, dstDb)

	// Sanity check that removing any node from the database is detected
	for _, node := range addedCodes {
		val := rawdb.ReadCode(dstDb, node)
		rawdb.DeleteCode(dstDb, node)
		if err := checkStateConsistency(dstDb, ndb.Scheme(), srcRoot); err == nil {
			t.Errorf("trie inconsistency not caught, missing: %x", node)
		}
		rawdb.WriteCode(dstDb, node, val)
	}
	for i, path := range addedPaths {
		owner, inner := trie.ResolvePath([]byte(path))
		hash := addedHashes[i]
		val := rawdb.ReadTrieNode(dstDb, owner, inner, hash, scheme)
		if val == nil {
			t.Error("missing trie node")
		}
		rawdb.DeleteTrieNode(dstDb, owner, inner, hash, scheme)
		if err := checkStateConsistency(dstDb, scheme, srcRoot); err == nil {
			t.Errorf("trie inconsistency not caught, missing: %v", path)
		}
		rawdb.WriteTrieNode(dstDb, owner, inner, hash, val, scheme)
	}
}

func copyPreimages(srcDb, dstDb ethdb.Database) {
	it := srcDb.NewIterator(rawdb.PreimagePrefix, nil)
	defer it.Release()

	preimages := make(map[common.Hash][]byte)
	for it.Next() {
		hash := it.Key()[len(rawdb.PreimagePrefix):]
		preimages[common.BytesToHash(hash)] = common.CopyBytes(it.Value())
	}
	rawdb.WritePreimages(dstDb, preimages)
}<|MERGE_RESOLUTION|>--- conflicted
+++ resolved
@@ -60,13 +60,8 @@
 		obj := state.getOrNewStateObject(common.BytesToAddress([]byte{i}))
 		acc := &testAccount{address: common.BytesToAddress([]byte{i})}
 
-<<<<<<< HEAD
-		obj.AddBalance(big.NewInt(int64(11*i)), 0x0)
-		acc.balance = big.NewInt(int64(11 * i))
-=======
-		obj.AddBalance(uint256.NewInt(uint64(11 * i)))
+		obj.AddBalance(uint256.NewInt(uint64(11*i)), BalanceChangeUnspecified)
 		acc.balance = uint256.NewInt(uint64(11 * i))
->>>>>>> fc380f52
 
 		obj.SetNonce(uint64(42 * i))
 		acc.nonce = uint64(42 * i)
