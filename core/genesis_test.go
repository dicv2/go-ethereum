--- conflicted
+++ resolved
@@ -37,11 +37,7 @@
 	block := DefaultGoerliGenesisBlock()
 	block.ExtraData = []byte{}
 	db := rawdb.NewMemoryDatabase()
-<<<<<<< HEAD
-	if _, err := block.Commit(db, trie.NewDatabase(db), nil); err == nil {
-=======
-	if _, err := block.Commit(db, trie.NewDatabase(db, nil)); err == nil {
->>>>>>> 43df6122
+	if _, err := block.Commit(db, trie.NewDatabase(db, nil), nil); err == nil {
 		t.Fatal("Expected error on invalid clique config")
 	}
 }
@@ -100,7 +96,7 @@
 			name: "custom block in DB, genesis == nil",
 			fn: func(db ethdb.Database) (*params.ChainConfig, common.Hash, error) {
 				tdb := trie.NewDatabase(db, newDbConfig(scheme))
-				customg.Commit(db, tdb)
+				customg.Commit(db, tdb, nil)
 				return SetupGenesisBlock(db, tdb, nil)
 			},
 			wantHash:   customghash,
@@ -110,7 +106,7 @@
 			name: "custom block in DB, genesis == goerli",
 			fn: func(db ethdb.Database) (*params.ChainConfig, common.Hash, error) {
 				tdb := trie.NewDatabase(db, newDbConfig(scheme))
-				customg.Commit(db, tdb)
+				customg.Commit(db, tdb, nil)
 				return SetupGenesisBlock(db, tdb, DefaultGoerliGenesisBlock())
 			},
 			wantErr:    &GenesisMismatchError{Stored: customghash, New: params.GoerliGenesisHash},
@@ -121,7 +117,7 @@
 			name: "compatible config in DB",
 			fn: func(db ethdb.Database) (*params.ChainConfig, common.Hash, error) {
 				tdb := trie.NewDatabase(db, newDbConfig(scheme))
-				oldcustomg.Commit(db, tdb)
+				oldcustomg.Commit(db, tdb, nil)
 				return SetupGenesisBlock(db, tdb, &customg)
 			},
 			wantHash:   customghash,
@@ -133,7 +129,7 @@
 				// Commit the 'old' genesis block with Homestead transition at #2.
 				// Advance to block #4, past the homestead transition block of customg.
 				tdb := trie.NewDatabase(db, newDbConfig(scheme))
-				oldcustomg.Commit(db, tdb)
+				oldcustomg.Commit(db, tdb, nil)
 
 				bc, _ := NewBlockChain(db, DefaultCacheConfigWithScheme(scheme), &oldcustomg, nil, ethash.NewFullFaker(), vm.Config{}, nil, nil)
 				defer bc.Stop()
