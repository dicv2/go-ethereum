// Copyright 2015 The go-ethereum Authors
// This file is part of the go-ethereum library.
//
// The go-ethereum library is free software: you can redistribute it and/or modify
// it under the terms of the GNU Lesser General Public License as published by
// the Free Software Foundation, either version 3 of the License, or
// (at your option) any later version.
//
// The go-ethereum library is distributed in the hope that it will be useful,
// but WITHOUT ANY WARRANTY; without even the implied warranty of
// MERCHANTABILITY or FITNESS FOR A PARTICULAR PURPOSE. See the
// GNU Lesser General Public License for more details.
//
// You should have received a copy of the GNU Lesser General Public License
// along with the go-ethereum library. If not, see <http://www.gnu.org/licenses/>.

package filters

import (
	"context"
	"encoding/json"
	"math/big"
	"strings"
	"testing"
	"time"

	"github.com/ethereum/go-ethereum/accounts/abi"
	"github.com/ethereum/go-ethereum/common"
	"github.com/ethereum/go-ethereum/consensus/ethash"
	"github.com/ethereum/go-ethereum/core"
	"github.com/ethereum/go-ethereum/core/rawdb"
	"github.com/ethereum/go-ethereum/core/types"
	"github.com/ethereum/go-ethereum/core/vm"
	"github.com/ethereum/go-ethereum/crypto"
	"github.com/ethereum/go-ethereum/params"
	"github.com/ethereum/go-ethereum/rpc"
	"github.com/ethereum/go-ethereum/trie"
)

func makeReceipt(addr common.Address) *types.Receipt {
	receipt := types.NewReceipt(nil, false, 0)
	receipt.Logs = []*types.Log{
		{Address: addr},
	}
	receipt.Bloom = types.CreateBloom(types.Receipts{receipt})
	return receipt
}

func BenchmarkFilters(b *testing.B) {
	var (
		db, _   = rawdb.NewLevelDBDatabase(b.TempDir(), 0, 0, "", false)
		_, sys  = newTestFilterSystem(b, db, Config{})
		key1, _ = crypto.HexToECDSA("b71c71a67e1177ad4e901695e1b4b9ee17ae16c6668d313eac2f96dbcda3f291")
		addr1   = crypto.PubkeyToAddress(key1.PublicKey)
		addr2   = common.BytesToAddress([]byte("jeff"))
		addr3   = common.BytesToAddress([]byte("ethereum"))
		addr4   = common.BytesToAddress([]byte("random addresses please"))

		gspec = &core.Genesis{
			Alloc:   core.GenesisAlloc{addr1: {Balance: big.NewInt(1000000)}},
			BaseFee: big.NewInt(params.InitialBaseFee),
			Config:  params.TestChainConfig,
		}
	)
	defer db.Close()
	_, chain, receipts := core.GenerateChainWithGenesis(gspec, ethash.NewFaker(), 100010, func(i int, gen *core.BlockGen) {
		switch i {
		case 2403:
			receipt := makeReceipt(addr1)
			gen.AddUncheckedReceipt(receipt)
			gen.AddUncheckedTx(types.NewTransaction(999, common.HexToAddress("0x999"), big.NewInt(999), 999, gen.BaseFee(), nil))
		case 1034:
			receipt := makeReceipt(addr2)
			gen.AddUncheckedReceipt(receipt)
			gen.AddUncheckedTx(types.NewTransaction(999, common.HexToAddress("0x999"), big.NewInt(999), 999, gen.BaseFee(), nil))
		case 34:
			receipt := makeReceipt(addr3)
			gen.AddUncheckedReceipt(receipt)
			gen.AddUncheckedTx(types.NewTransaction(999, common.HexToAddress("0x999"), big.NewInt(999), 999, gen.BaseFee(), nil))
		case 99999:
			receipt := makeReceipt(addr4)
			gen.AddUncheckedReceipt(receipt)
			gen.AddUncheckedTx(types.NewTransaction(999, common.HexToAddress("0x999"), big.NewInt(999), 999, gen.BaseFee(), nil))
		}
	})
	// The test txs are not properly signed, can't simply create a chain
	// and then import blocks. TODO(rjl493456442) try to get rid of the
	// manual database writes.
	gspec.MustCommit(db, trie.NewDatabase(db, trie.HashDefaults))

	for i, block := range chain {
		rawdb.WriteBlock(db, block)
		rawdb.WriteCanonicalHash(db, block.Hash(), block.NumberU64())
		rawdb.WriteHeadBlockHash(db, block.Hash())
		rawdb.WriteReceipts(db, block.Hash(), block.NumberU64(), receipts[i])
	}
	b.ResetTimer()

	filter := sys.NewRangeFilter(0, -1, []common.Address{addr1, addr2, addr3, addr4}, nil)

	for i := 0; i < b.N; i++ {
		logs, _ := filter.Logs(context.Background())
		if len(logs) != 4 {
			b.Fatal("expected 4 logs, got", len(logs))
		}
	}
}

func TestFilters(t *testing.T) {
	var (
		db     = rawdb.NewMemoryDatabase()
		_, sys = newTestFilterSystem(t, db, Config{})
		// Sender account
		key1, _ = crypto.HexToECDSA("b71c71a67e1177ad4e901695e1b4b9ee17ae16c6668d313eac2f96dbcda3f291")
		addr    = crypto.PubkeyToAddress(key1.PublicKey)
		signer  = types.NewLondonSigner(big.NewInt(1))
		// Logging contract
		contract  = common.Address{0xfe}
		contract2 = common.Address{0xff}
		abiStr    = `[{"inputs":[],"name":"log0","outputs":[],"stateMutability":"nonpayable","type":"function"},{"inputs":[{"internalType":"uint256","name":"t1","type":"uint256"}],"name":"log1","outputs":[],"stateMutability":"nonpayable","type":"function"},{"inputs":[{"internalType":"uint256","name":"t1","type":"uint256"},{"internalType":"uint256","name":"t2","type":"uint256"}],"name":"log2","outputs":[],"stateMutability":"nonpayable","type":"function"},{"inputs":[{"internalType":"uint256","name":"t1","type":"uint256"},{"internalType":"uint256","name":"t2","type":"uint256"},{"internalType":"uint256","name":"t3","type":"uint256"}],"name":"log3","outputs":[],"stateMutability":"nonpayable","type":"function"},{"inputs":[{"internalType":"uint256","name":"t1","type":"uint256"},{"internalType":"uint256","name":"t2","type":"uint256"},{"internalType":"uint256","name":"t3","type":"uint256"},{"internalType":"uint256","name":"t4","type":"uint256"}],"name":"log4","outputs":[],"stateMutability":"nonpayable","type":"function"}]`
		/*
			// SPDX-License-Identifier: GPL-3.0
			pragma solidity >=0.7.0 <0.9.0;

			contract Logger {
			    function log0() external {
			        assembly {
			            log0(0, 0)
			        }
			    }

			    function log1(uint t1) external {
			        assembly {
			            log1(0, 0, t1)
			        }
			    }

			    function log2(uint t1, uint t2) external {
			        assembly {
			            log2(0, 0, t1, t2)
			        }
			    }

			    function log3(uint t1, uint t2, uint t3) external {
			        assembly {
			            log3(0, 0, t1, t2, t3)
			        }
			    }

			    function log4(uint t1, uint t2, uint t3, uint t4) external {
			        assembly {
			            log4(0, 0, t1, t2, t3, t4)
			        }
			    }
			}
		*/
		bytecode = common.FromHex("608060405234801561001057600080fd5b50600436106100575760003560e01c80630aa731851461005c5780632a4c08961461006657806378b9a1f314610082578063c670f8641461009e578063c683d6a3146100ba575b600080fd5b6100646100d6565b005b610080600480360381019061007b9190610143565b6100dc565b005b61009c60048036038101906100979190610196565b6100e8565b005b6100b860048036038101906100b391906101d6565b6100f2565b005b6100d460048036038101906100cf9190610203565b6100fa565b005b600080a0565b808284600080a3505050565b8082600080a25050565b80600080a150565b80828486600080a450505050565b600080fd5b6000819050919050565b6101208161010d565b811461012b57600080fd5b50565b60008135905061013d81610117565b92915050565b60008060006060848603121561015c5761015b610108565b5b600061016a8682870161012e565b935050602061017b8682870161012e565b925050604061018c8682870161012e565b9150509250925092565b600080604083850312156101ad576101ac610108565b5b60006101bb8582860161012e565b92505060206101cc8582860161012e565b9150509250929050565b6000602082840312156101ec576101eb610108565b5b60006101fa8482850161012e565b91505092915050565b6000806000806080858703121561021d5761021c610108565b5b600061022b8782880161012e565b945050602061023c8782880161012e565b935050604061024d8782880161012e565b925050606061025e8782880161012e565b9150509295919450925056fea264697066735822122073a4b156f487e59970dc1ef449cc0d51467268f676033a17188edafcee861f9864736f6c63430008110033")

		hash1 = common.BytesToHash([]byte("topic1"))
		hash2 = common.BytesToHash([]byte("topic2"))
		hash3 = common.BytesToHash([]byte("topic3"))
		hash4 = common.BytesToHash([]byte("topic4"))
		hash5 = common.BytesToHash([]byte("topic5"))

		gspec = &core.Genesis{
			Config: params.TestChainConfig,
			Alloc: core.GenesisAlloc{
				addr:      {Balance: big.NewInt(0).Mul(big.NewInt(100), big.NewInt(params.Ether))},
				contract:  {Balance: big.NewInt(0), Code: bytecode},
				contract2: {Balance: big.NewInt(0), Code: bytecode},
			},
			BaseFee: big.NewInt(params.InitialBaseFee),
		}
	)

	contractABI, err := abi.JSON(strings.NewReader(abiStr))
	if err != nil {
		t.Fatal(err)
	}

	// Hack: GenerateChainWithGenesis creates a new db.
	// Commit the genesis manually and use GenerateChain.
<<<<<<< HEAD
	_, err = gspec.Commit(db, trie.NewDatabase(db), nil)
=======
	_, err = gspec.Commit(db, trie.NewDatabase(db, nil))
>>>>>>> 43df6122
	if err != nil {
		t.Fatal(err)
	}
	chain, _ := core.GenerateChain(gspec.Config, gspec.ToBlock(), ethash.NewFaker(), db, 1000, func(i int, gen *core.BlockGen) {
		switch i {
		case 1:
			data, err := contractABI.Pack("log1", hash1.Big())
			if err != nil {
				t.Fatal(err)
			}
			tx, _ := types.SignTx(types.NewTx(&types.LegacyTx{
				Nonce:    0,
				GasPrice: gen.BaseFee(),
				Gas:      30000,
				To:       &contract,
				Data:     data,
			}), signer, key1)
			gen.AddTx(tx)
			tx2, _ := types.SignTx(types.NewTx(&types.LegacyTx{
				Nonce:    1,
				GasPrice: gen.BaseFee(),
				Gas:      30000,
				To:       &contract2,
				Data:     data,
			}), signer, key1)
			gen.AddTx(tx2)
		case 2:
			data, err := contractABI.Pack("log2", hash2.Big(), hash1.Big())
			if err != nil {
				t.Fatal(err)
			}
			tx, _ := types.SignTx(types.NewTx(&types.LegacyTx{
				Nonce:    2,
				GasPrice: gen.BaseFee(),
				Gas:      30000,
				To:       &contract,
				Data:     data,
			}), signer, key1)
			gen.AddTx(tx)
		case 998:
			data, err := contractABI.Pack("log1", hash3.Big())
			if err != nil {
				t.Fatal(err)
			}
			tx, _ := types.SignTx(types.NewTx(&types.LegacyTx{
				Nonce:    3,
				GasPrice: gen.BaseFee(),
				Gas:      30000,
				To:       &contract2,
				Data:     data,
			}), signer, key1)
			gen.AddTx(tx)
		case 999:
			data, err := contractABI.Pack("log1", hash4.Big())
			if err != nil {
				t.Fatal(err)
			}
			tx, _ := types.SignTx(types.NewTx(&types.LegacyTx{
				Nonce:    4,
				GasPrice: gen.BaseFee(),
				Gas:      30000,
				To:       &contract,
				Data:     data,
			}), signer, key1)
			gen.AddTx(tx)
		}
	})
	var l uint64
	bc, err := core.NewBlockChain(db, nil, gspec, nil, ethash.NewFaker(), vm.Config{}, nil, &l)
	if err != nil {
		t.Fatal(err)
	}
	_, err = bc.InsertChain(chain)
	if err != nil {
		t.Fatal(err)
	}

	// Set block 998 as Finalized (-3)
	bc.SetFinalized(chain[998].Header())

	// Generate pending block
	pchain, preceipts := core.GenerateChain(gspec.Config, chain[len(chain)-1], ethash.NewFaker(), db, 1, func(i int, gen *core.BlockGen) {
		data, err := contractABI.Pack("log1", hash5.Big())
		if err != nil {
			t.Fatal(err)
		}
		tx, _ := types.SignTx(types.NewTx(&types.LegacyTx{
			Nonce:    5,
			GasPrice: gen.BaseFee(),
			Gas:      30000,
			To:       &contract,
			Data:     data,
		}), signer, key1)
		gen.AddTx(tx)
	})
	sys.backend.(*testBackend).pendingBlock = pchain[0]
	sys.backend.(*testBackend).pendingReceipts = preceipts[0]

	for i, tc := range []struct {
		f    *Filter
		want string
		err  string
	}{
		{
			f:    sys.NewBlockFilter(chain[2].Hash(), []common.Address{contract}, nil),
			want: `[{"address":"0xfe00000000000000000000000000000000000000","topics":["0x0000000000000000000000000000000000000000000000000000746f70696332","0x0000000000000000000000000000000000000000000000000000746f70696331"],"data":"0x","blockNumber":"0x3","transactionHash":"0xdefe471992a07a02acdfbe33edaae22fbb86d7d3cec3f1b8e4e77702fb3acc1d","transactionIndex":"0x0","blockHash":"0x7a7556792ca7d37882882e2b001fe14833eaf81c2c7f865c9c771ec37a024f6b","logIndex":"0x0","removed":false}]`,
		}, {
			f:    sys.NewRangeFilter(0, int64(rpc.LatestBlockNumber), []common.Address{contract}, [][]common.Hash{{hash1, hash2, hash3, hash4}}),
			want: `[{"address":"0xfe00000000000000000000000000000000000000","topics":["0x0000000000000000000000000000000000000000000000000000746f70696331"],"data":"0x","blockNumber":"0x2","transactionHash":"0xa8028c655b6423204c8edfbc339f57b042d6bec2b6a61145d76b7c08b4cccd42","transactionIndex":"0x0","blockHash":"0x24417bb49ce44cfad65da68f33b510bf2a129c0d89ccf06acb6958b8585ccf34","logIndex":"0x0","removed":false},{"address":"0xfe00000000000000000000000000000000000000","topics":["0x0000000000000000000000000000000000000000000000000000746f70696332","0x0000000000000000000000000000000000000000000000000000746f70696331"],"data":"0x","blockNumber":"0x3","transactionHash":"0xdefe471992a07a02acdfbe33edaae22fbb86d7d3cec3f1b8e4e77702fb3acc1d","transactionIndex":"0x0","blockHash":"0x7a7556792ca7d37882882e2b001fe14833eaf81c2c7f865c9c771ec37a024f6b","logIndex":"0x0","removed":false},{"address":"0xfe00000000000000000000000000000000000000","topics":["0x0000000000000000000000000000000000000000000000000000746f70696334"],"data":"0x","blockNumber":"0x3e8","transactionHash":"0x9a87842100a638dfa5da8842b4beda691d2fd77b0c84b57f24ecfa9fb208f747","transactionIndex":"0x0","blockHash":"0xb360bad5265261c075ece02d3bf0e39498a6a76310482cdfd90588748e6c5ee0","logIndex":"0x0","removed":false}]`,
		}, {
			f: sys.NewRangeFilter(900, 999, []common.Address{contract}, [][]common.Hash{{hash3}}),
		}, {
			f:    sys.NewRangeFilter(990, int64(rpc.LatestBlockNumber), []common.Address{contract2}, [][]common.Hash{{hash3}}),
			want: `[{"address":"0xff00000000000000000000000000000000000000","topics":["0x0000000000000000000000000000000000000000000000000000746f70696333"],"data":"0x","blockNumber":"0x3e7","transactionHash":"0x53e3675800c6908424b61b35a44e51ca4c73ca603e58a65b32c67968b4f42200","transactionIndex":"0x0","blockHash":"0x2e4620a2b426b0612ec6cad9603f466723edaed87f98c9137405dd4f7a2409ff","logIndex":"0x0","removed":false}]`,
		}, {
			f:    sys.NewRangeFilter(1, 10, []common.Address{contract}, [][]common.Hash{{hash2}, {hash1}}),
			want: `[{"address":"0xfe00000000000000000000000000000000000000","topics":["0x0000000000000000000000000000000000000000000000000000746f70696332","0x0000000000000000000000000000000000000000000000000000746f70696331"],"data":"0x","blockNumber":"0x3","transactionHash":"0xdefe471992a07a02acdfbe33edaae22fbb86d7d3cec3f1b8e4e77702fb3acc1d","transactionIndex":"0x0","blockHash":"0x7a7556792ca7d37882882e2b001fe14833eaf81c2c7f865c9c771ec37a024f6b","logIndex":"0x0","removed":false}]`,
		}, {
			f:    sys.NewRangeFilter(1, 10, nil, [][]common.Hash{{hash1, hash2}}),
			want: `[{"address":"0xfe00000000000000000000000000000000000000","topics":["0x0000000000000000000000000000000000000000000000000000746f70696331"],"data":"0x","blockNumber":"0x2","transactionHash":"0xa8028c655b6423204c8edfbc339f57b042d6bec2b6a61145d76b7c08b4cccd42","transactionIndex":"0x0","blockHash":"0x24417bb49ce44cfad65da68f33b510bf2a129c0d89ccf06acb6958b8585ccf34","logIndex":"0x0","removed":false},{"address":"0xff00000000000000000000000000000000000000","topics":["0x0000000000000000000000000000000000000000000000000000746f70696331"],"data":"0x","blockNumber":"0x2","transactionHash":"0xdba3e2ea9a7d690b722d70ee605fd67ba4c00d1d3aecd5cf187a7b92ad8eb3df","transactionIndex":"0x1","blockHash":"0x24417bb49ce44cfad65da68f33b510bf2a129c0d89ccf06acb6958b8585ccf34","logIndex":"0x1","removed":false},{"address":"0xfe00000000000000000000000000000000000000","topics":["0x0000000000000000000000000000000000000000000000000000746f70696332","0x0000000000000000000000000000000000000000000000000000746f70696331"],"data":"0x","blockNumber":"0x3","transactionHash":"0xdefe471992a07a02acdfbe33edaae22fbb86d7d3cec3f1b8e4e77702fb3acc1d","transactionIndex":"0x0","blockHash":"0x7a7556792ca7d37882882e2b001fe14833eaf81c2c7f865c9c771ec37a024f6b","logIndex":"0x0","removed":false}]`,
		}, {
			f: sys.NewRangeFilter(0, int64(rpc.LatestBlockNumber), nil, [][]common.Hash{{common.BytesToHash([]byte("fail"))}}),
		}, {
			f: sys.NewRangeFilter(0, int64(rpc.LatestBlockNumber), []common.Address{common.BytesToAddress([]byte("failmenow"))}, nil),
		}, {
			f: sys.NewRangeFilter(0, int64(rpc.LatestBlockNumber), nil, [][]common.Hash{{common.BytesToHash([]byte("fail"))}, {hash1}}),
		}, {
			f:    sys.NewRangeFilter(int64(rpc.LatestBlockNumber), int64(rpc.LatestBlockNumber), nil, nil),
			want: `[{"address":"0xfe00000000000000000000000000000000000000","topics":["0x0000000000000000000000000000000000000000000000000000746f70696334"],"data":"0x","blockNumber":"0x3e8","transactionHash":"0x9a87842100a638dfa5da8842b4beda691d2fd77b0c84b57f24ecfa9fb208f747","transactionIndex":"0x0","blockHash":"0xb360bad5265261c075ece02d3bf0e39498a6a76310482cdfd90588748e6c5ee0","logIndex":"0x0","removed":false}]`,
		}, {
			f:    sys.NewRangeFilter(int64(rpc.FinalizedBlockNumber), int64(rpc.LatestBlockNumber), nil, nil),
			want: `[{"address":"0xff00000000000000000000000000000000000000","topics":["0x0000000000000000000000000000000000000000000000000000746f70696333"],"data":"0x","blockNumber":"0x3e7","transactionHash":"0x53e3675800c6908424b61b35a44e51ca4c73ca603e58a65b32c67968b4f42200","transactionIndex":"0x0","blockHash":"0x2e4620a2b426b0612ec6cad9603f466723edaed87f98c9137405dd4f7a2409ff","logIndex":"0x0","removed":false},{"address":"0xfe00000000000000000000000000000000000000","topics":["0x0000000000000000000000000000000000000000000000000000746f70696334"],"data":"0x","blockNumber":"0x3e8","transactionHash":"0x9a87842100a638dfa5da8842b4beda691d2fd77b0c84b57f24ecfa9fb208f747","transactionIndex":"0x0","blockHash":"0xb360bad5265261c075ece02d3bf0e39498a6a76310482cdfd90588748e6c5ee0","logIndex":"0x0","removed":false}]`,
		}, {
			f:    sys.NewRangeFilter(int64(rpc.FinalizedBlockNumber), int64(rpc.FinalizedBlockNumber), nil, nil),
			want: `[{"address":"0xff00000000000000000000000000000000000000","topics":["0x0000000000000000000000000000000000000000000000000000746f70696333"],"data":"0x","blockNumber":"0x3e7","transactionHash":"0x53e3675800c6908424b61b35a44e51ca4c73ca603e58a65b32c67968b4f42200","transactionIndex":"0x0","blockHash":"0x2e4620a2b426b0612ec6cad9603f466723edaed87f98c9137405dd4f7a2409ff","logIndex":"0x0","removed":false}]`,
		}, {
			f: sys.NewRangeFilter(int64(rpc.LatestBlockNumber), int64(rpc.FinalizedBlockNumber), nil, nil),
		}, {
			f:   sys.NewRangeFilter(int64(rpc.SafeBlockNumber), int64(rpc.LatestBlockNumber), nil, nil),
			err: "safe header not found",
		}, {
			f:   sys.NewRangeFilter(int64(rpc.SafeBlockNumber), int64(rpc.SafeBlockNumber), nil, nil),
			err: "safe header not found",
		}, {
			f:   sys.NewRangeFilter(int64(rpc.LatestBlockNumber), int64(rpc.SafeBlockNumber), nil, nil),
			err: "safe header not found",
		}, {
			f:    sys.NewRangeFilter(int64(rpc.PendingBlockNumber), int64(rpc.PendingBlockNumber), nil, nil),
			want: `[{"address":"0xfe00000000000000000000000000000000000000","topics":["0x0000000000000000000000000000000000000000000000000000746f70696335"],"data":"0x","blockNumber":"0x3e9","transactionHash":"0x4110587c1b8d86edc85dce929a34127f1cb8809515a9f177c91c866de3eb0638","transactionIndex":"0x0","blockHash":"0xc7245899e5817f16fa99cf5ad2d9c1e4b98443a565a673ec9c764640443ef037","logIndex":"0x0","removed":false}]`,
		}, {
			f:    sys.NewRangeFilter(int64(rpc.LatestBlockNumber), int64(rpc.PendingBlockNumber), nil, nil),
			want: `[{"address":"0xfe00000000000000000000000000000000000000","topics":["0x0000000000000000000000000000000000000000000000000000746f70696334"],"data":"0x","blockNumber":"0x3e8","transactionHash":"0x9a87842100a638dfa5da8842b4beda691d2fd77b0c84b57f24ecfa9fb208f747","transactionIndex":"0x0","blockHash":"0xb360bad5265261c075ece02d3bf0e39498a6a76310482cdfd90588748e6c5ee0","logIndex":"0x0","removed":false},{"address":"0xfe00000000000000000000000000000000000000","topics":["0x0000000000000000000000000000000000000000000000000000746f70696335"],"data":"0x","blockNumber":"0x3e9","transactionHash":"0x4110587c1b8d86edc85dce929a34127f1cb8809515a9f177c91c866de3eb0638","transactionIndex":"0x0","blockHash":"0xc7245899e5817f16fa99cf5ad2d9c1e4b98443a565a673ec9c764640443ef037","logIndex":"0x0","removed":false}]`,
		}, {
			f:   sys.NewRangeFilter(int64(rpc.PendingBlockNumber), int64(rpc.LatestBlockNumber), nil, nil),
			err: "invalid block range",
		},
	} {
		logs, err := tc.f.Logs(context.Background())
		if err == nil && tc.err != "" {
			t.Fatalf("test %d, expected error %q, got nil", i, tc.err)
		} else if err != nil && err.Error() != tc.err {
			t.Fatalf("test %d, expected error %q, got %q", i, tc.err, err.Error())
		}
		if tc.want == "" && len(logs) == 0 {
			continue
		}
		have, err := json.Marshal(logs)
		if err != nil {
			t.Fatal(err)
		}
		if string(have) != tc.want {
			t.Fatalf("test %d, have:\n%s\nwant:\n%s", i, have, tc.want)
		}
	}

	t.Run("timeout", func(t *testing.T) {
		f := sys.NewRangeFilter(0, -1, nil, nil)
		ctx, cancel := context.WithDeadline(context.Background(), time.Now().Add(-time.Hour))
		defer cancel()
		_, err := f.Logs(ctx)
		if err == nil {
			t.Fatal("expected error")
		}
		if err != context.DeadlineExceeded {
			t.Fatalf("expected context.DeadlineExceeded, got %v", err)
		}
	})
}<|MERGE_RESOLUTION|>--- conflicted
+++ resolved
@@ -180,11 +180,7 @@
 
 	// Hack: GenerateChainWithGenesis creates a new db.
 	// Commit the genesis manually and use GenerateChain.
-<<<<<<< HEAD
-	_, err = gspec.Commit(db, trie.NewDatabase(db), nil)
-=======
-	_, err = gspec.Commit(db, trie.NewDatabase(db, nil))
->>>>>>> 43df6122
+	_, err = gspec.Commit(db, trie.NewDatabase(db, nil), nil)
 	if err != nil {
 		t.Fatal(err)
 	}
