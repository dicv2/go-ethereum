// Copyright 2020 The go-ethereum Authors
// This file is part of go-ethereum.
//
// go-ethereum is free software: you can redistribute it and/or modify
// it under the terms of the GNU General Public License as published by
// the Free Software Foundation, either version 3 of the License, or
// (at your option) any later version.
//
// go-ethereum is distributed in the hope that it will be useful,
// but WITHOUT ANY WARRANTY; without even the implied warranty of
// MERCHANTABILITY or FITNESS FOR A PARTICULAR PURPOSE. See the
// GNU General Public License for more details.
//
// You should have received a copy of the GNU General Public License
// along with go-ethereum. If not, see <http://www.gnu.org/licenses/>.

package t8ntool

import (
	"fmt"
	"math/big"

	"github.com/ethereum/go-ethereum/common"
	"github.com/ethereum/go-ethereum/common/math"
	"github.com/ethereum/go-ethereum/consensus/ethash"
	"github.com/ethereum/go-ethereum/consensus/misc"
	"github.com/ethereum/go-ethereum/consensus/misc/eip4844"
	"github.com/ethereum/go-ethereum/core"
	"github.com/ethereum/go-ethereum/core/rawdb"
	"github.com/ethereum/go-ethereum/core/state"
	"github.com/ethereum/go-ethereum/core/types"
	"github.com/ethereum/go-ethereum/core/vm"
	"github.com/ethereum/go-ethereum/crypto"
	"github.com/ethereum/go-ethereum/ethdb"
	"github.com/ethereum/go-ethereum/log"
	"github.com/ethereum/go-ethereum/params"
	"github.com/ethereum/go-ethereum/rlp"
	"github.com/ethereum/go-ethereum/trie"
	"github.com/holiman/uint256"
	"golang.org/x/crypto/sha3"
)

type Prestate struct {
	Env stEnv             `json:"env"`
	Pre core.GenesisAlloc `json:"pre"`
}

// ExecutionResult contains the execution status after running a state test, any
// error that might have occurred and a dump of the final state if requested.
type ExecutionResult struct {
	StateRoot            common.Hash           `json:"stateRoot"`
	TxRoot               common.Hash           `json:"txRoot"`
	ReceiptRoot          common.Hash           `json:"receiptsRoot"`
	LogsHash             common.Hash           `json:"logsHash"`
	Bloom                types.Bloom           `json:"logsBloom"        gencodec:"required"`
	Receipts             types.Receipts        `json:"receipts"`
	Rejected             []*rejectedTx         `json:"rejected,omitempty"`
	Difficulty           *math.HexOrDecimal256 `json:"currentDifficulty" gencodec:"required"`
	GasUsed              math.HexOrDecimal64   `json:"gasUsed"`
	BaseFee              *math.HexOrDecimal256 `json:"currentBaseFee,omitempty"`
	WithdrawalsRoot      *common.Hash          `json:"withdrawalsRoot,omitempty"`
	CurrentExcessBlobGas *math.HexOrDecimal64  `json:"currentExcessBlobGas,omitempty"`
	CurrentBlobGasUsed   *math.HexOrDecimal64  `json:"blobGasUsed,omitempty"`
}

type ommer struct {
	Delta   uint64         `json:"delta"`
	Address common.Address `json:"address"`
}

//go:generate go run github.com/fjl/gencodec -type stEnv -field-override stEnvMarshaling -out gen_stenv.go
type stEnv struct {
	Coinbase              common.Address                      `json:"currentCoinbase"   gencodec:"required"`
	Difficulty            *big.Int                            `json:"currentDifficulty"`
	Random                *big.Int                            `json:"currentRandom"`
	ParentDifficulty      *big.Int                            `json:"parentDifficulty"`
	ParentBaseFee         *big.Int                            `json:"parentBaseFee,omitempty"`
	ParentGasUsed         uint64                              `json:"parentGasUsed,omitempty"`
	ParentGasLimit        uint64                              `json:"parentGasLimit,omitempty"`
	GasLimit              uint64                              `json:"currentGasLimit"   gencodec:"required"`
	Number                uint64                              `json:"currentNumber"     gencodec:"required"`
	Timestamp             uint64                              `json:"currentTimestamp"  gencodec:"required"`
	ParentTimestamp       uint64                              `json:"parentTimestamp,omitempty"`
	BlockHashes           map[math.HexOrDecimal64]common.Hash `json:"blockHashes,omitempty"`
	Ommers                []ommer                             `json:"ommers,omitempty"`
	Withdrawals           []*types.Withdrawal                 `json:"withdrawals,omitempty"`
	BaseFee               *big.Int                            `json:"currentBaseFee,omitempty"`
	ParentUncleHash       common.Hash                         `json:"parentUncleHash"`
	ExcessBlobGas         *uint64                             `json:"currentExcessBlobGas,omitempty"`
	ParentExcessBlobGas   *uint64                             `json:"parentExcessBlobGas,omitempty"`
	ParentBlobGasUsed     *uint64                             `json:"parentBlobGasUsed,omitempty"`
	ParentBeaconBlockRoot *common.Hash                        `json:"parentBeaconBlockRoot"`
}

type stEnvMarshaling struct {
	Coinbase            common.UnprefixedAddress
	Difficulty          *math.HexOrDecimal256
	Random              *math.HexOrDecimal256
	ParentDifficulty    *math.HexOrDecimal256
	ParentBaseFee       *math.HexOrDecimal256
	ParentGasUsed       math.HexOrDecimal64
	ParentGasLimit      math.HexOrDecimal64
	GasLimit            math.HexOrDecimal64
	Number              math.HexOrDecimal64
	Timestamp           math.HexOrDecimal64
	ParentTimestamp     math.HexOrDecimal64
	BaseFee             *math.HexOrDecimal256
	ExcessBlobGas       *math.HexOrDecimal64
	ParentExcessBlobGas *math.HexOrDecimal64
	ParentBlobGasUsed   *math.HexOrDecimal64
}

type rejectedTx struct {
	Index int    `json:"index"`
	Err   string `json:"error"`
}

// Apply applies a set of transactions to a pre-state
func (pre *Prestate) Apply(vmConfig vm.Config, chainConfig *params.ChainConfig,
	txIt txIterator, miningReward int64,
	getTracerFn func(txIndex int, txHash common.Hash) (vm.EVMLogger, error)) (*state.StateDB, *ExecutionResult, []byte, error) {
	// Capture errors for BLOCKHASH operation, if we haven't been supplied the
	// required blockhashes
	var hashError error
	getHash := func(num uint64) common.Hash {
		if pre.Env.BlockHashes == nil {
			hashError = fmt.Errorf("getHash(%d) invoked, no blockhashes provided", num)
			return common.Hash{}
		}
		h, ok := pre.Env.BlockHashes[math.HexOrDecimal64(num)]
		if !ok {
			hashError = fmt.Errorf("getHash(%d) invoked, blockhash for that block not provided", num)
		}
		return h
	}
	var (
		statedb     = MakePreState(rawdb.NewMemoryDatabase(), pre.Pre)
		signer      = types.MakeSigner(chainConfig, new(big.Int).SetUint64(pre.Env.Number), pre.Env.Timestamp)
		gaspool     = new(core.GasPool)
		blockHash   = common.Hash{0x13, 0x37}
		rejectedTxs []*rejectedTx
		includedTxs types.Transactions
		gasUsed     = uint64(0)
		blobGasUsed = uint64(0)
		receipts    = make(types.Receipts, 0)
		txIndex     = 0
	)
	gaspool.AddGas(pre.Env.GasLimit)
	vmContext := vm.BlockContext{
		CanTransfer: core.CanTransfer,
		Transfer:    core.Transfer,
		Coinbase:    pre.Env.Coinbase,
		BlockNumber: new(big.Int).SetUint64(pre.Env.Number),
		Time:        pre.Env.Timestamp,
		Difficulty:  pre.Env.Difficulty,
		GasLimit:    pre.Env.GasLimit,
		GetHash:     getHash,
	}
	// If currentBaseFee is defined, add it to the vmContext.
	if pre.Env.BaseFee != nil {
		vmContext.BaseFee = new(big.Int).Set(pre.Env.BaseFee)
	}
	// If random is defined, add it to the vmContext.
	if pre.Env.Random != nil {
		rnd := common.BigToHash(pre.Env.Random)
		vmContext.Random = &rnd
	}
	// Calculate the BlobBaseFee
	var excessBlobGas uint64
	if pre.Env.ExcessBlobGas != nil {
		excessBlobGas := *pre.Env.ExcessBlobGas
		vmContext.BlobBaseFee = eip4844.CalcBlobFee(excessBlobGas)
	} else {
		// If it is not explicitly defined, but we have the parent values, we try
		// to calculate it ourselves.
		parentExcessBlobGas := pre.Env.ParentExcessBlobGas
		parentBlobGasUsed := pre.Env.ParentBlobGasUsed
		if parentExcessBlobGas != nil && parentBlobGasUsed != nil {
			excessBlobGas = eip4844.CalcExcessBlobGas(*parentExcessBlobGas, *parentBlobGasUsed)
			vmContext.BlobBaseFee = eip4844.CalcBlobFee(excessBlobGas)
		}
	}
	// If DAO is supported/enabled, we need to handle it here. In geth 'proper', it's
	// done in StateProcessor.Process(block, ...), right before transactions are applied.
	if chainConfig.DAOForkSupport &&
		chainConfig.DAOForkBlock != nil &&
		chainConfig.DAOForkBlock.Cmp(new(big.Int).SetUint64(pre.Env.Number)) == 0 {
		misc.ApplyDAOHardFork(statedb)
	}
	if beaconRoot := pre.Env.ParentBeaconBlockRoot; beaconRoot != nil {
		evm := vm.NewEVM(vmContext, vm.TxContext{}, statedb, chainConfig, vmConfig)
		core.ProcessBeaconBlockRoot(*beaconRoot, evm, statedb, nil)
	}

	for i := 0; txIt.Next(); i++ {
		tx, err := txIt.Tx()
		if err != nil {
			log.Warn("rejected tx", "index", i, "error", err)
			rejectedTxs = append(rejectedTxs, &rejectedTx{i, err.Error()})
			continue
		}
		if tx.Type() == types.BlobTxType && vmContext.BlobBaseFee == nil {
			errMsg := "blob tx used but field env.ExcessBlobGas missing"
			log.Warn("rejected tx", "index", i, "hash", tx.Hash(), "error", errMsg)
			rejectedTxs = append(rejectedTxs, &rejectedTx{i, errMsg})
			continue
		}
		msg, err := core.TransactionToMessage(tx, signer, pre.Env.BaseFee)
		if err != nil {
			log.Warn("rejected tx", "index", i, "hash", tx.Hash(), "error", err)
			rejectedTxs = append(rejectedTxs, &rejectedTx{i, err.Error()})
			continue
		}
		txBlobGas := uint64(0)
		if tx.Type() == types.BlobTxType {
			txBlobGas = uint64(params.BlobTxBlobGasPerBlob * len(tx.BlobHashes()))
			if used, max := blobGasUsed+txBlobGas, uint64(params.MaxBlobGasPerBlock); used > max {
				err := fmt.Errorf("blob gas (%d) would exceed maximum allowance %d", used, max)
				log.Warn("rejected tx", "index", i, "err", err)
				rejectedTxs = append(rejectedTxs, &rejectedTx{i, err.Error()})
				continue
			}
		}
		tracer, err := getTracerFn(txIndex, tx.Hash())
		if err != nil {
			return nil, nil, nil, err
		}
		vmConfig.Tracer = tracer
		statedb.SetTxContext(tx.Hash(), txIndex)

		var (
			txContext = core.NewEVMTxContext(msg)
			snapshot  = statedb.Snapshot()
			prevGas   = gaspool.Gas()
		)
		evm := vm.NewEVM(vmContext, txContext, statedb, chainConfig, vmConfig)

		if tracer != nil {
			tracer.CaptureTxStart(evm, tx, msg.From)
		}
		// (ret []byte, usedGas uint64, failed bool, err error)
		msgResult, err := core.ApplyMessage(evm, msg, gaspool)
		if err != nil {
			statedb.RevertToSnapshot(snapshot)
			log.Info("rejected tx", "index", i, "hash", tx.Hash(), "from", msg.From, "error", err)
			rejectedTxs = append(rejectedTxs, &rejectedTx{i, err.Error()})
			gaspool.SetGas(prevGas)
			if tracer != nil {
				tracer.CaptureTxEnd(nil, err)
			}
			continue
		}
		includedTxs = append(includedTxs, tx)
		if hashError != nil {
			return nil, nil, nil, NewError(ErrorMissingBlockhash, hashError)
		}
		blobGasUsed += txBlobGas
		gasUsed += msgResult.UsedGas

		// Receipt:
		{
			var root []byte
			if chainConfig.IsByzantium(vmContext.BlockNumber) {
				statedb.Finalise(true)
			} else {
				root = statedb.IntermediateRoot(chainConfig.IsEIP158(vmContext.BlockNumber)).Bytes()
			}

			// Create a new receipt for the transaction, storing the intermediate root and
			// gas used by the tx.
			receipt := &types.Receipt{Type: tx.Type(), PostState: root, CumulativeGasUsed: gasUsed}
			if msgResult.Failed() {
				receipt.Status = types.ReceiptStatusFailed
			} else {
				receipt.Status = types.ReceiptStatusSuccessful
			}
			receipt.TxHash = tx.Hash()
			receipt.GasUsed = msgResult.UsedGas

			// If the transaction created a contract, store the creation address in the receipt.
			if msg.To == nil {
				receipt.ContractAddress = crypto.CreateAddress(evm.TxContext.Origin, tx.Nonce())
			}

			// Set the receipt logs and create the bloom filter.
			receipt.Logs = statedb.GetLogs(tx.Hash(), vmContext.BlockNumber.Uint64(), blockHash)
			receipt.Bloom = types.CreateBloom(types.Receipts{receipt})
			// These three are non-consensus fields:
			//receipt.BlockHash
			//receipt.BlockNumber
			receipt.TransactionIndex = uint(txIndex)
			receipts = append(receipts, receipt)
			if tracer != nil {
				tracer.CaptureTxEnd(receipt, nil)
			}
		}

		txIndex++
	}
	statedb.IntermediateRoot(chainConfig.IsEIP158(vmContext.BlockNumber))
	// Add mining reward? (-1 means rewards are disabled)
	if miningReward >= 0 {
		// Add mining reward. The mining reward may be `0`, which only makes a difference in the cases
		// where
		// - the coinbase self-destructed, or
		// - there are only 'bad' transactions, which aren't executed. In those cases,
		//   the coinbase gets no txfee, so isn't created, and thus needs to be touched
		var (
			blockReward = big.NewInt(miningReward)
			minerReward = new(big.Int).Set(blockReward)
			perOmmer    = new(big.Int).Div(blockReward, big.NewInt(32))
		)
		for _, ommer := range pre.Env.Ommers {
			// Add 1/32th for each ommer included
			minerReward.Add(minerReward, perOmmer)
			// Add (8-delta)/8
			reward := big.NewInt(8)
			reward.Sub(reward, new(big.Int).SetUint64(ommer.Delta))
			reward.Mul(reward, blockReward)
			reward.Div(reward, big.NewInt(8))
<<<<<<< HEAD
			statedb.AddBalance(ommer.Address, reward, state.BalanceIncreaseRewardMineUncle)
		}
		statedb.AddBalance(pre.Env.Coinbase, minerReward, state.BalanceIncreaseRewardMineBlock)
=======
			statedb.AddBalance(ommer.Address, uint256.MustFromBig(reward))
		}
		statedb.AddBalance(pre.Env.Coinbase, uint256.MustFromBig(minerReward))
>>>>>>> fc380f52
	}
	// Apply withdrawals
	for _, w := range pre.Env.Withdrawals {
		// Amount is in gwei, turn into wei
		amount := new(big.Int).Mul(new(big.Int).SetUint64(w.Amount), big.NewInt(params.GWei))
<<<<<<< HEAD
		statedb.AddBalance(w.Address, amount, state.BalanceIncreaseWithdrawal)
=======
		statedb.AddBalance(w.Address, uint256.MustFromBig(amount))
>>>>>>> fc380f52
	}
	// Commit block
	root, err := statedb.Commit(vmContext.BlockNumber.Uint64(), chainConfig.IsEIP158(vmContext.BlockNumber))
	if err != nil {
		return nil, nil, nil, NewError(ErrorEVM, fmt.Errorf("could not commit state: %v", err))
	}
	execRs := &ExecutionResult{
		StateRoot:   root,
		TxRoot:      types.DeriveSha(includedTxs, trie.NewStackTrie(nil)),
		ReceiptRoot: types.DeriveSha(receipts, trie.NewStackTrie(nil)),
		Bloom:       types.CreateBloom(receipts),
		LogsHash:    rlpHash(statedb.Logs()),
		Receipts:    receipts,
		Rejected:    rejectedTxs,
		Difficulty:  (*math.HexOrDecimal256)(vmContext.Difficulty),
		GasUsed:     (math.HexOrDecimal64)(gasUsed),
		BaseFee:     (*math.HexOrDecimal256)(vmContext.BaseFee),
	}
	if pre.Env.Withdrawals != nil {
		h := types.DeriveSha(types.Withdrawals(pre.Env.Withdrawals), trie.NewStackTrie(nil))
		execRs.WithdrawalsRoot = &h
	}
	if vmContext.BlobBaseFee != nil {
		execRs.CurrentExcessBlobGas = (*math.HexOrDecimal64)(&excessBlobGas)
		execRs.CurrentBlobGasUsed = (*math.HexOrDecimal64)(&blobGasUsed)
	}
	// Re-create statedb instance with new root upon the updated database
	// for accessing latest states.
	statedb, err = state.New(root, statedb.Database(), nil)
	if err != nil {
		return nil, nil, nil, NewError(ErrorEVM, fmt.Errorf("could not reopen state: %v", err))
	}
	body, _ := rlp.EncodeToBytes(includedTxs)
	return statedb, execRs, body, nil
}

func MakePreState(db ethdb.Database, accounts core.GenesisAlloc) *state.StateDB {
	sdb := state.NewDatabaseWithConfig(db, &trie.Config{Preimages: true})
	statedb, _ := state.New(types.EmptyRootHash, sdb, nil)
	for addr, a := range accounts {
		statedb.SetCode(addr, a.Code)
		statedb.SetNonce(addr, a.Nonce)
<<<<<<< HEAD
		statedb.SetBalance(addr, a.Balance, state.BalanceIncreaseGenesisBalance)
=======
		statedb.SetBalance(addr, uint256.MustFromBig(a.Balance))
>>>>>>> fc380f52
		for k, v := range a.Storage {
			statedb.SetState(addr, k, v)
		}
	}
	// Commit and re-open to start with a clean state.
	root, _ := statedb.Commit(0, false)
	statedb, _ = state.New(root, sdb, nil)
	return statedb
}

func rlpHash(x interface{}) (h common.Hash) {
	hw := sha3.NewLegacyKeccak256()
	rlp.Encode(hw, x)
	hw.Sum(h[:0])
	return h
}

// calcDifficulty is based on ethash.CalcDifficulty. This method is used in case
// the caller does not provide an explicit difficulty, but instead provides only
// parent timestamp + difficulty.
// Note: this method only works for ethash engine.
func calcDifficulty(config *params.ChainConfig, number, currentTime, parentTime uint64,
	parentDifficulty *big.Int, parentUncleHash common.Hash) *big.Int {
	uncleHash := parentUncleHash
	if uncleHash == (common.Hash{}) {
		uncleHash = types.EmptyUncleHash
	}
	parent := &types.Header{
		ParentHash: common.Hash{},
		UncleHash:  uncleHash,
		Difficulty: parentDifficulty,
		Number:     new(big.Int).SetUint64(number - 1),
		Time:       parentTime,
	}
	return ethash.CalcDifficulty(config, currentTime, parent)
}<|MERGE_RESOLUTION|>--- conflicted
+++ resolved
@@ -318,25 +318,15 @@
 			reward.Sub(reward, new(big.Int).SetUint64(ommer.Delta))
 			reward.Mul(reward, blockReward)
 			reward.Div(reward, big.NewInt(8))
-<<<<<<< HEAD
-			statedb.AddBalance(ommer.Address, reward, state.BalanceIncreaseRewardMineUncle)
-		}
-		statedb.AddBalance(pre.Env.Coinbase, minerReward, state.BalanceIncreaseRewardMineBlock)
-=======
-			statedb.AddBalance(ommer.Address, uint256.MustFromBig(reward))
-		}
-		statedb.AddBalance(pre.Env.Coinbase, uint256.MustFromBig(minerReward))
->>>>>>> fc380f52
+			statedb.AddBalance(ommer.Address, uint256.MustFromBig(reward), state.BalanceIncreaseRewardMineUncle)
+		}
+		statedb.AddBalance(pre.Env.Coinbase, uint256.MustFromBig(minerReward), state.BalanceIncreaseRewardMineBlock)
 	}
 	// Apply withdrawals
 	for _, w := range pre.Env.Withdrawals {
 		// Amount is in gwei, turn into wei
 		amount := new(big.Int).Mul(new(big.Int).SetUint64(w.Amount), big.NewInt(params.GWei))
-<<<<<<< HEAD
-		statedb.AddBalance(w.Address, amount, state.BalanceIncreaseWithdrawal)
-=======
-		statedb.AddBalance(w.Address, uint256.MustFromBig(amount))
->>>>>>> fc380f52
+		statedb.AddBalance(w.Address, uint256.MustFromBig(amount), state.BalanceIncreaseWithdrawal)
 	}
 	// Commit block
 	root, err := statedb.Commit(vmContext.BlockNumber.Uint64(), chainConfig.IsEIP158(vmContext.BlockNumber))
@@ -379,11 +369,7 @@
 	for addr, a := range accounts {
 		statedb.SetCode(addr, a.Code)
 		statedb.SetNonce(addr, a.Nonce)
-<<<<<<< HEAD
-		statedb.SetBalance(addr, a.Balance, state.BalanceIncreaseGenesisBalance)
-=======
-		statedb.SetBalance(addr, uint256.MustFromBig(a.Balance))
->>>>>>> fc380f52
+		statedb.SetBalance(addr, uint256.MustFromBig(a.Balance), state.BalanceIncreaseGenesisBalance)
 		for k, v := range a.Storage {
 			statedb.SetState(addr, k, v)
 		}
