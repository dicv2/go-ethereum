export const textStyles = {
  h1: {
    fontFamily: 'heading',
    fontWeight: 700,
    fontSize: '2.75rem',
    lineHeight: '3.375rem',
<<<<<<< HEAD
    letterSpacing: '0.04em',
=======
    letterSpacing: { base: '0.03rem', md: '0.04rem' },
>>>>>>> 01e0312c
    color: 'body'
  },
  h2: {
    fontFamily: 'heading',
    fontWeight: 400,
    fontSize: { base: '1.5rem', md: '1.75rem' },
    lineHeight: 'normal',
    letterSpacing: { base: '0.03rem', md: '0.04rem' },
    color: 'body'
  },
  header1: {
    fontFamily: 'heading',
    fontWeight: 700,
    fontSize: { base: '1.875rem', md: '2.125rem' },
    letterSpacing: { base: '0.03rem', md: '0.04rem' },
    lineHeight: 'normal',
    color: 'body'
  },
  header2: {
    fontFamily: 'heading',
    fontSize: { base: '1.5rem', md: '1.75rem' },
    letterSpacing: { base: '0.03rem', md: '0.04rem' },
    lineHeight: 'normal',
    color: 'body'
  },
  header3: {
    fontFamily: 'heading',
    fontSize: { base: '1.25rem', md: '1.375rem' },
    letterSpacing: { base: '0.03rem', md: '0.04rem' },
    lineHeight: 'normal',
    color: 'body'
  },
  header4: {
    fontFamily: 'heading',
    fontSize: '1.125rem',
    letterSpacing: { base: '0.03rem', md: '0.04rem' },
    lineHeight: 'normal',
    color: 'body'
  },
  header5: {
    fontFamily: 'heading',
    fontSize: '1rem',
<<<<<<< HEAD
    letterSpacing: '0.04em',
=======
    letterSpacing: '0.02rem',
>>>>>>> 01e0312c
    lineHeight: 'normal',
    color: 'body'
  },
  header6: {
    fontFamily: 'heading',
    fontSize: '0.875rem',
<<<<<<< HEAD
    letterSpacing: '0.04em',
=======
    letterSpacing: '0.02rem',
>>>>>>> 01e0312c
    lineHeight: 'normal',
    color: 'body'
  },
  'header-font': {
    fontFamily: 'heading',
    fontWeight: 700,
<<<<<<< HEAD
    letterSpacing: '0.04em',
=======
    letterSpacing: '0.04rem',
>>>>>>> 01e0312c
    fontSize: { base: '0.86rem', sm: '1rem' },
    color: 'body'
  },
  'homepage-description': {
    fontFamily: 'heading',
    fontWeight: 700,
    lineHeight: '21px',
    letterSpacing: '0.05rem',
    textAlign: { base: 'center', md: 'left' },
    color: 'body'
  },
  'homepage-primary-label': {
    fontFamily: 'heading',
    color: 'bg',
    fontWeight: 700,
    textTransform: 'uppercase'
  },
  'home-section-link-label': {
    fontFamily: 'heading',
    fontWeight: 700,
    textTransform: 'uppercase',
    textAlign: 'center',
    p: 4
  },
  'quick-link-text': {
    fontFamily: 'body',
    lineHeight: '26px',
    color: 'body'
  },
  'quick-link-label': {
    fontFamily: 'heading',
    fontWeight: 700,
    textTransform: 'uppercase',
    textAlign: 'center',
    color: 'primary',
    _groupHover: { color: 'bg' },
    _groupActive: { color: 'bg' },
    _groupFocus: { color: 'bg' }
  },
  'hero-text-small': {
    fontSize: '13px',
    fontFamily: 'body',
    color: 'body'
  },
  'footer-link-label': {
    fontFamily: '"JetBrains Mono", monospace',
    fontWeight: 700,
    textTransform: 'uppercase',
    lineHeight: '21.12px',
    letterSpacing: '0.02rem'
  },
  'footer-text': {
    fontFamily: 'body',
    lineHeight: '22px',
    fontWeight: 400,
    fontSize: '12px',
    color: 'body'
  },
  'downloads-button-label': {
    fontFamily: 'heading',
    color: 'bg',
    fontSize: { base: 'md', lg: 'xl' },
    textTransform: 'uppercase'
  },
  'downloads-button-sublabel': {
    fontFamily: 'heading',
    color: 'bg',
    fontSize: { base: 'xs', lg: 'sm' },
    textTransform: 'uppercase'
  },
  'download-tab-label': {
    fontFamily: 'heading',
    fontWeight: 700,
    textTransform: 'uppercase',
    textAlign: 'center',
    fontSize: 'sm'
  },
  'header-button': {
    fontFamily: '"JetBrains Mono", monospace',
    fontWeight: 700,
    fontSize: { base: '0.86rem', sm: '1rem' }
  },
  'header-mobile-button': {
    fontFamily: '"JetBrains Mono", monospace',
    textTransform: 'uppercase',
    fontSize: '2xl'
  },
  'inline-code-snippet': {
    fontFamily: 'heading',
    fontWeight: 400,
    fontSize: 'md',
    lineHeight: 4,
    letterSpacing: '0.01rem'
  },
  'code-block': {
    fontFamily: 'heading',
    fontWeight: 400,
    fontSize: 'md',
    lineHeight: '21.12px',
    letterSpacing: '0.01rem'
  },
  // TODO: refactor w/ semantic tokens for light/dark mode
  'link-light': {},
  // TODO: refactor w/ semantic tokens for light/dark mode
  'text-light': {}
};<|MERGE_RESOLUTION|>--- conflicted
+++ resolved
@@ -4,11 +4,7 @@
     fontWeight: 700,
     fontSize: '2.75rem',
     lineHeight: '3.375rem',
-<<<<<<< HEAD
-    letterSpacing: '0.04em',
-=======
     letterSpacing: { base: '0.03rem', md: '0.04rem' },
->>>>>>> 01e0312c
     color: 'body'
   },
   h2: {
@@ -51,33 +47,21 @@
   header5: {
     fontFamily: 'heading',
     fontSize: '1rem',
-<<<<<<< HEAD
-    letterSpacing: '0.04em',
-=======
     letterSpacing: '0.02rem',
->>>>>>> 01e0312c
     lineHeight: 'normal',
     color: 'body'
   },
   header6: {
     fontFamily: 'heading',
     fontSize: '0.875rem',
-<<<<<<< HEAD
-    letterSpacing: '0.04em',
-=======
     letterSpacing: '0.02rem',
->>>>>>> 01e0312c
     lineHeight: 'normal',
     color: 'body'
   },
   'header-font': {
     fontFamily: 'heading',
     fontWeight: 700,
-<<<<<<< HEAD
-    letterSpacing: '0.04em',
-=======
     letterSpacing: '0.04rem',
->>>>>>> 01e0312c
     fontSize: { base: '0.86rem', sm: '1rem' },
     color: 'body'
   },
