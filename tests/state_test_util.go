// Copyright 2015 The go-ethereum Authors
// This file is part of the go-ethereum library.
//
// The go-ethereum library is free software: you can redistribute it and/or modify
// it under the terms of the GNU Lesser General Public License as published by
// the Free Software Foundation, either version 3 of the License, or
// (at your option) any later version.
//
// The go-ethereum library is distributed in the hope that it will be useful,
// but WITHOUT ANY WARRANTY; without even the implied warranty of
// MERCHANTABILITY or FITNESS FOR A PARTICULAR PURPOSE. See the
// GNU Lesser General Public License for more details.
//
// You should have received a copy of the GNU Lesser General Public License
// along with the go-ethereum library. If not, see <http://www.gnu.org/licenses/>.

package tests

import (
	"encoding/hex"
	"encoding/json"
	"errors"
	"fmt"
	"math/big"
	"strconv"
	"strings"

	"github.com/ethereum/go-ethereum/common"
	"github.com/ethereum/go-ethereum/common/hexutil"
	"github.com/ethereum/go-ethereum/common/math"
	"github.com/ethereum/go-ethereum/consensus/misc/eip4844"
	"github.com/ethereum/go-ethereum/core"
	"github.com/ethereum/go-ethereum/core/rawdb"
	"github.com/ethereum/go-ethereum/core/state"
	"github.com/ethereum/go-ethereum/core/state/snapshot"
	"github.com/ethereum/go-ethereum/core/types"
	"github.com/ethereum/go-ethereum/core/vm"
	"github.com/ethereum/go-ethereum/crypto"
	"github.com/ethereum/go-ethereum/ethdb"
	"github.com/ethereum/go-ethereum/params"
	"github.com/ethereum/go-ethereum/rlp"
	"github.com/ethereum/go-ethereum/triedb"
	"github.com/ethereum/go-ethereum/triedb/hashdb"
	"github.com/ethereum/go-ethereum/triedb/pathdb"
	"github.com/holiman/uint256"
	"golang.org/x/crypto/sha3"
)

// StateTest checks transaction processing without block context.
// See https://github.com/ethereum/EIPs/issues/176 for the test format specification.
type StateTest struct {
	json stJSON
}

// StateSubtest selects a specific configuration of a General State Test.
type StateSubtest struct {
	Fork  string
	Index int
}

func (t *StateTest) UnmarshalJSON(in []byte) error {
	return json.Unmarshal(in, &t.json)
}

type stJSON struct {
	Env  stEnv                    `json:"env"`
	Pre  core.GenesisAlloc        `json:"pre"`
	Tx   stTransaction            `json:"transaction"`
	Out  hexutil.Bytes            `json:"out"`
	Post map[string][]stPostState `json:"post"`
}

type stPostState struct {
	Root            common.UnprefixedHash `json:"hash"`
	Logs            common.UnprefixedHash `json:"logs"`
	TxBytes         hexutil.Bytes         `json:"txbytes"`
	ExpectException string                `json:"expectException"`
	Indexes         struct {
		Data  int `json:"data"`
		Gas   int `json:"gas"`
		Value int `json:"value"`
	}
}

//go:generate go run github.com/fjl/gencodec -type stEnv -field-override stEnvMarshaling -out gen_stenv.go

type stEnv struct {
	Coinbase      common.Address `json:"currentCoinbase"      gencodec:"required"`
	Difficulty    *big.Int       `json:"currentDifficulty"    gencodec:"optional"`
	Random        *big.Int       `json:"currentRandom"        gencodec:"optional"`
	GasLimit      uint64         `json:"currentGasLimit"      gencodec:"required"`
	Number        uint64         `json:"currentNumber"        gencodec:"required"`
	Timestamp     uint64         `json:"currentTimestamp"     gencodec:"required"`
	BaseFee       *big.Int       `json:"currentBaseFee"       gencodec:"optional"`
	ExcessBlobGas *uint64        `json:"currentExcessBlobGas" gencodec:"optional"`
}

type stEnvMarshaling struct {
	Coinbase      common.UnprefixedAddress
	Difficulty    *math.HexOrDecimal256
	Random        *math.HexOrDecimal256
	GasLimit      math.HexOrDecimal64
	Number        math.HexOrDecimal64
	Timestamp     math.HexOrDecimal64
	BaseFee       *math.HexOrDecimal256
	ExcessBlobGas *math.HexOrDecimal64
}

//go:generate go run github.com/fjl/gencodec -type stTransaction -field-override stTransactionMarshaling -out gen_sttransaction.go

type stTransaction struct {
	GasPrice             *big.Int            `json:"gasPrice"`
	MaxFeePerGas         *big.Int            `json:"maxFeePerGas"`
	MaxPriorityFeePerGas *big.Int            `json:"maxPriorityFeePerGas"`
	Nonce                uint64              `json:"nonce"`
	To                   string              `json:"to"`
	Data                 []string            `json:"data"`
	AccessLists          []*types.AccessList `json:"accessLists,omitempty"`
	GasLimit             []uint64            `json:"gasLimit"`
	Value                []string            `json:"value"`
	PrivateKey           []byte              `json:"secretKey"`
	Sender               *common.Address     `json:"sender"`
	BlobVersionedHashes  []common.Hash       `json:"blobVersionedHashes,omitempty"`
	BlobGasFeeCap        *big.Int            `json:"maxFeePerBlobGas,omitempty"`
}

type stTransactionMarshaling struct {
	GasPrice             *math.HexOrDecimal256
	MaxFeePerGas         *math.HexOrDecimal256
	MaxPriorityFeePerGas *math.HexOrDecimal256
	Nonce                math.HexOrDecimal64
	GasLimit             []math.HexOrDecimal64
	PrivateKey           hexutil.Bytes
	BlobGasFeeCap        *math.HexOrDecimal256
}

// GetChainConfig takes a fork definition and returns a chain config.
// The fork definition can be
// - a plain forkname, e.g. `Byzantium`,
// - a fork basename, and a list of EIPs to enable; e.g. `Byzantium+1884+1283`.
func GetChainConfig(forkString string) (baseConfig *params.ChainConfig, eips []int, err error) {
	var (
		splitForks            = strings.Split(forkString, "+")
		ok                    bool
		baseName, eipsStrings = splitForks[0], splitForks[1:]
	)
	if baseConfig, ok = Forks[baseName]; !ok {
		return nil, nil, UnsupportedForkError{baseName}
	}
	for _, eip := range eipsStrings {
		if eipNum, err := strconv.Atoi(eip); err != nil {
			return nil, nil, fmt.Errorf("syntax error, invalid eip number %v", eipNum)
		} else {
			if !vm.ValidEip(eipNum) {
				return nil, nil, fmt.Errorf("syntax error, invalid eip number %v", eipNum)
			}
			eips = append(eips, eipNum)
		}
	}
	return baseConfig, eips, nil
}

// Subtests returns all valid subtests of the test.
func (t *StateTest) Subtests() []StateSubtest {
	var sub []StateSubtest
	for fork, pss := range t.json.Post {
		for i := range pss {
			sub = append(sub, StateSubtest{fork, i})
		}
	}
	return sub
}

// checkError checks if the error returned by the state transition matches any expected error.
// A failing expectation returns a wrapped version of the original error, if any,
// or a new error detailing the failing expectation.
// This function does not return or modify the original error, it only evaluates and returns expectations for the error.
func (t *StateTest) checkError(subtest StateSubtest, err error) error {
	expectedError := t.json.Post[subtest.Fork][subtest.Index].ExpectException
	if err == nil && expectedError == "" {
		return nil
	}
	if err == nil && expectedError != "" {
		return fmt.Errorf("expected error %q, got no error", expectedError)
	}
	if err != nil && expectedError == "" {
		return fmt.Errorf("unexpected error: %w", err)
	}
	if err != nil && expectedError != "" {
		// Ignore expected errors (TODO MariusVanDerWijden check error string)
		return nil
	}
	return nil
}

// Run executes a specific subtest and verifies the post-state and logs
func (t *StateTest) Run(subtest StateSubtest, vmconfig vm.Config, snapshotter bool, scheme string, postCheck func(err error, st *StateTestState)) (result error) {
	st, root, err := t.RunNoVerify(subtest, vmconfig, snapshotter, scheme)
	// Invoke the callback at the end of function for further analysis.
	defer func() {
		postCheck(result, &st)
		st.Close()
	}()

	checkedErr := t.checkError(subtest, err)
	if checkedErr != nil {
		return checkedErr
	}
	// The error has been checked; if it was unexpected, it's already returned.
	if err != nil {
		// Here, an error exists but it was expected.
		// We do not check the post state or logs.
		return nil
	}
	post := t.json.Post[subtest.Fork][subtest.Index]
	// N.B: We need to do this in a two-step process, because the first Commit takes care
	// of self-destructs, and we need to touch the coinbase _after_ it has potentially self-destructed.
	if root != common.Hash(post.Root) {
		return fmt.Errorf("post state root mismatch: got %x, want %x", root, post.Root)
	}
	if logs := rlpHash(st.StateDB.Logs()); logs != common.Hash(post.Logs) {
		return fmt.Errorf("post state logs hash mismatch: got %x, want %x", logs, post.Logs)
	}
	st.StateDB, _ = state.New(root, st.StateDB.Database(), st.Snapshots)
	return nil
}

// RunNoVerify runs a specific subtest and returns the statedb and post-state root.
// Remember to call state.Close after verifying the test result!
func (t *StateTest) RunNoVerify(subtest StateSubtest, vmconfig vm.Config, snapshotter bool, scheme string) (state StateTestState, root common.Hash, err error) {
	config, eips, err := GetChainConfig(subtest.Fork)
	if err != nil {
		return state, common.Hash{}, UnsupportedForkError{subtest.Fork}
	}
	vmconfig.ExtraEips = eips

	block := t.genesis(config).ToBlock()
	state = MakePreState(rawdb.NewMemoryDatabase(), t.json.Pre, snapshotter, scheme)

	var baseFee *big.Int
	if config.IsLondon(new(big.Int)) {
		baseFee = t.json.Env.BaseFee
		if baseFee == nil {
			// Retesteth uses `0x10` for genesis baseFee. Therefore, it defaults to
			// parent - 2 : 0xa as the basefee for 'this' context.
			baseFee = big.NewInt(0x0a)
		}
	}
	post := t.json.Post[subtest.Fork][subtest.Index]
	msg, err := t.json.Tx.toMessage(post, baseFee)
	if err != nil {
		return state, common.Hash{}, err
	}

	{ // Blob transactions may be present after the Cancun fork.
		// In production,
		// - the header is verified against the max in eip4844.go:VerifyEIP4844Header
		// - the block body is verified against the header in block_validator.go:ValidateBody
		// Here, we just do this shortcut smaller fix, since state tests do not
		// utilize those codepaths
		if len(msg.BlobHashes)*params.BlobTxBlobGasPerBlob > params.MaxBlobGasPerBlock {
			return state, common.Hash{}, errors.New("blob gas exceeds maximum")
		}
	}

	// Try to recover tx with current signer
	if len(post.TxBytes) != 0 {
		var ttx types.Transaction
		err := ttx.UnmarshalBinary(post.TxBytes)
		if err != nil {
			return state, common.Hash{}, err
		}
		if _, err := types.Sender(types.LatestSigner(config), &ttx); err != nil {
			return state, common.Hash{}, err
		}
	}

	// Prepare the EVM.
	txContext := core.NewEVMTxContext(msg)
	context := core.NewEVMBlockContext(block.Header(), nil, &t.json.Env.Coinbase)
	context.GetHash = vmTestBlockHash
	context.BaseFee = baseFee
	context.Random = nil
	if t.json.Env.Difficulty != nil {
		context.Difficulty = new(big.Int).Set(t.json.Env.Difficulty)
	}
	if config.IsLondon(new(big.Int)) && t.json.Env.Random != nil {
		rnd := common.BigToHash(t.json.Env.Random)
		context.Random = &rnd
		context.Difficulty = big.NewInt(0)
	}
	if config.IsCancun(new(big.Int), block.Time()) && t.json.Env.ExcessBlobGas != nil {
		context.BlobBaseFee = eip4844.CalcBlobFee(*t.json.Env.ExcessBlobGas)
	}
	evm := vm.NewEVM(context, txContext, state.StateDB, config, vmconfig)

	// Execute the message.
	snapshot := state.StateDB.Snapshot()
	gaspool := new(core.GasPool)
	gaspool.AddGas(block.GasLimit())
	_, err = core.ApplyMessage(evm, msg, gaspool)
	if err != nil {
		state.StateDB.RevertToSnapshot(snapshot)
	}
	// Add 0-value mining reward. This only makes a difference in the cases
	// where
	// - the coinbase self-destructed, or
	// - there are only 'bad' transactions, which aren't executed. In those cases,
	//   the coinbase gets no txfee, so isn't created, and thus needs to be touched
<<<<<<< HEAD
	statedb.AddBalance(block.Coinbase(), new(uint256.Int), state.BalanceChangeUnspecified)
=======
	state.StateDB.AddBalance(block.Coinbase(), new(uint256.Int))
>>>>>>> 8321fe2f

	// Commit state mutations into database.
	root, _ = state.StateDB.Commit(block.NumberU64(), config.IsEIP158(block.Number()))
	return state, root, err
}

func (t *StateTest) gasLimit(subtest StateSubtest) uint64 {
	return t.json.Tx.GasLimit[t.json.Post[subtest.Fork][subtest.Index].Indexes.Gas]
}

<<<<<<< HEAD
func MakePreState(db ethdb.Database, accounts core.GenesisAlloc, snapshotter bool, scheme string) (*triedb.Database, *snapshot.Tree, *state.StateDB) {
	tconf := &triedb.Config{Preimages: true}
	if scheme == rawdb.HashScheme {
		tconf.HashDB = hashdb.Defaults
	} else {
		tconf.PathDB = pathdb.Defaults
	}
	triedb := triedb.NewDatabase(db, tconf)
	sdb := state.NewDatabaseWithNodeDB(db, triedb)
	statedb, _ := state.New(types.EmptyRootHash, sdb, nil)
	for addr, a := range accounts {
		statedb.SetCode(addr, a.Code)
		statedb.SetNonce(addr, a.Nonce)
		statedb.SetBalance(addr, uint256.MustFromBig(a.Balance), state.BalanceChangeUnspecified)
		for k, v := range a.Storage {
			statedb.SetState(addr, k, v)
		}
	}
	// Commit and re-open to start with a clean state.
	root, _ := statedb.Commit(0, false)

	var snaps *snapshot.Tree
	if snapshotter {
		snapconfig := snapshot.Config{
			CacheSize:  1,
			Recovery:   false,
			NoBuild:    false,
			AsyncBuild: false,
		}
		snaps, _ = snapshot.New(snapconfig, db, triedb, root)
	}
	statedb, _ = state.New(root, sdb, snaps)
	return triedb, snaps, statedb
}

=======
>>>>>>> 8321fe2f
func (t *StateTest) genesis(config *params.ChainConfig) *core.Genesis {
	genesis := &core.Genesis{
		Config:     config,
		Coinbase:   t.json.Env.Coinbase,
		Difficulty: t.json.Env.Difficulty,
		GasLimit:   t.json.Env.GasLimit,
		Number:     t.json.Env.Number,
		Timestamp:  t.json.Env.Timestamp,
		Alloc:      t.json.Pre,
	}
	if t.json.Env.Random != nil {
		// Post-Merge
		genesis.Mixhash = common.BigToHash(t.json.Env.Random)
		genesis.Difficulty = big.NewInt(0)
	}
	return genesis
}

func (tx *stTransaction) toMessage(ps stPostState, baseFee *big.Int) (*core.Message, error) {
	var from common.Address
	// If 'sender' field is present, use that
	if tx.Sender != nil {
		from = *tx.Sender
	} else if len(tx.PrivateKey) > 0 {
		// Derive sender from private key if needed.
		key, err := crypto.ToECDSA(tx.PrivateKey)
		if err != nil {
			return nil, fmt.Errorf("invalid private key: %v", err)
		}
		from = crypto.PubkeyToAddress(key.PublicKey)
	}
	// Parse recipient if present.
	var to *common.Address
	if tx.To != "" {
		to = new(common.Address)
		if err := to.UnmarshalText([]byte(tx.To)); err != nil {
			return nil, fmt.Errorf("invalid to address: %v", err)
		}
	}

	// Get values specific to this post state.
	if ps.Indexes.Data > len(tx.Data) {
		return nil, fmt.Errorf("tx data index %d out of bounds", ps.Indexes.Data)
	}
	if ps.Indexes.Value > len(tx.Value) {
		return nil, fmt.Errorf("tx value index %d out of bounds", ps.Indexes.Value)
	}
	if ps.Indexes.Gas > len(tx.GasLimit) {
		return nil, fmt.Errorf("tx gas limit index %d out of bounds", ps.Indexes.Gas)
	}
	dataHex := tx.Data[ps.Indexes.Data]
	valueHex := tx.Value[ps.Indexes.Value]
	gasLimit := tx.GasLimit[ps.Indexes.Gas]
	// Value, Data hex encoding is messy: https://github.com/ethereum/tests/issues/203
	value := new(big.Int)
	if valueHex != "0x" {
		v, ok := math.ParseBig256(valueHex)
		if !ok {
			return nil, fmt.Errorf("invalid tx value %q", valueHex)
		}
		value = v
	}
	data, err := hex.DecodeString(strings.TrimPrefix(dataHex, "0x"))
	if err != nil {
		return nil, fmt.Errorf("invalid tx data %q", dataHex)
	}
	var accessList types.AccessList
	if tx.AccessLists != nil && tx.AccessLists[ps.Indexes.Data] != nil {
		accessList = *tx.AccessLists[ps.Indexes.Data]
	}
	// If baseFee provided, set gasPrice to effectiveGasPrice.
	gasPrice := tx.GasPrice
	if baseFee != nil {
		if tx.MaxFeePerGas == nil {
			tx.MaxFeePerGas = gasPrice
		}
		if tx.MaxFeePerGas == nil {
			tx.MaxFeePerGas = new(big.Int)
		}
		if tx.MaxPriorityFeePerGas == nil {
			tx.MaxPriorityFeePerGas = tx.MaxFeePerGas
		}
		gasPrice = math.BigMin(new(big.Int).Add(tx.MaxPriorityFeePerGas, baseFee),
			tx.MaxFeePerGas)
	}
	if gasPrice == nil {
		return nil, errors.New("no gas price provided")
	}

	msg := &core.Message{
		From:          from,
		To:            to,
		Nonce:         tx.Nonce,
		Value:         value,
		GasLimit:      gasLimit,
		GasPrice:      gasPrice,
		GasFeeCap:     tx.MaxFeePerGas,
		GasTipCap:     tx.MaxPriorityFeePerGas,
		Data:          data,
		AccessList:    accessList,
		BlobHashes:    tx.BlobVersionedHashes,
		BlobGasFeeCap: tx.BlobGasFeeCap,
	}
	return msg, nil
}

func rlpHash(x interface{}) (h common.Hash) {
	hw := sha3.NewLegacyKeccak256()
	rlp.Encode(hw, x)
	hw.Sum(h[:0])
	return h
}

func vmTestBlockHash(n uint64) common.Hash {
	return common.BytesToHash(crypto.Keccak256([]byte(big.NewInt(int64(n)).String())))
}

// StateTestState groups all the state database objects together for use in tests.
type StateTestState struct {
	StateDB   *state.StateDB
	TrieDB    *triedb.Database
	Snapshots *snapshot.Tree
}

// MakePreState creates a state containing the given allocation.
func MakePreState(db ethdb.Database, accounts core.GenesisAlloc, snapshotter bool, scheme string) StateTestState {
	tconf := &triedb.Config{Preimages: true}
	if scheme == rawdb.HashScheme {
		tconf.HashDB = hashdb.Defaults
	} else {
		tconf.PathDB = pathdb.Defaults
	}
	triedb := triedb.NewDatabase(db, tconf)
	sdb := state.NewDatabaseWithNodeDB(db, triedb)
	statedb, _ := state.New(types.EmptyRootHash, sdb, nil)
	for addr, a := range accounts {
		statedb.SetCode(addr, a.Code)
		statedb.SetNonce(addr, a.Nonce)
		statedb.SetBalance(addr, uint256.MustFromBig(a.Balance))
		for k, v := range a.Storage {
			statedb.SetState(addr, k, v)
		}
	}
	// Commit and re-open to start with a clean state.
	root, _ := statedb.Commit(0, false)

	// If snapshot is requested, initialize the snapshotter and use it in state.
	var snaps *snapshot.Tree
	if snapshotter {
		snapconfig := snapshot.Config{
			CacheSize:  1,
			Recovery:   false,
			NoBuild:    false,
			AsyncBuild: false,
		}
		snaps, _ = snapshot.New(snapconfig, db, triedb, root)
	}
	statedb, _ = state.New(root, sdb, snaps)
	return StateTestState{statedb, triedb, snaps}
}

// Close should be called when the state is no longer needed, ie. after running the test.
func (st *StateTestState) Close() {
	if st.TrieDB != nil {
		st.TrieDB.Close()
		st.TrieDB = nil
	}
	if st.Snapshots != nil {
		// Need to call Disable here to quit the snapshot generator goroutine.
		st.Snapshots.Disable()
		st.Snapshots.Release()
		st.Snapshots = nil
	}
}<|MERGE_RESOLUTION|>--- conflicted
+++ resolved
@@ -227,15 +227,15 @@
 
 // RunNoVerify runs a specific subtest and returns the statedb and post-state root.
 // Remember to call state.Close after verifying the test result!
-func (t *StateTest) RunNoVerify(subtest StateSubtest, vmconfig vm.Config, snapshotter bool, scheme string) (state StateTestState, root common.Hash, err error) {
+func (t *StateTest) RunNoVerify(subtest StateSubtest, vmconfig vm.Config, snapshotter bool, scheme string) (st StateTestState, root common.Hash, err error) {
 	config, eips, err := GetChainConfig(subtest.Fork)
 	if err != nil {
-		return state, common.Hash{}, UnsupportedForkError{subtest.Fork}
+		return st, common.Hash{}, UnsupportedForkError{subtest.Fork}
 	}
 	vmconfig.ExtraEips = eips
 
 	block := t.genesis(config).ToBlock()
-	state = MakePreState(rawdb.NewMemoryDatabase(), t.json.Pre, snapshotter, scheme)
+	st = MakePreState(rawdb.NewMemoryDatabase(), t.json.Pre, snapshotter, scheme)
 
 	var baseFee *big.Int
 	if config.IsLondon(new(big.Int)) {
@@ -249,7 +249,7 @@
 	post := t.json.Post[subtest.Fork][subtest.Index]
 	msg, err := t.json.Tx.toMessage(post, baseFee)
 	if err != nil {
-		return state, common.Hash{}, err
+		return st, common.Hash{}, err
 	}
 
 	{ // Blob transactions may be present after the Cancun fork.
@@ -259,7 +259,7 @@
 		// Here, we just do this shortcut smaller fix, since state tests do not
 		// utilize those codepaths
 		if len(msg.BlobHashes)*params.BlobTxBlobGasPerBlob > params.MaxBlobGasPerBlock {
-			return state, common.Hash{}, errors.New("blob gas exceeds maximum")
+			return st, common.Hash{}, errors.New("blob gas exceeds maximum")
 		}
 	}
 
@@ -268,10 +268,10 @@
 		var ttx types.Transaction
 		err := ttx.UnmarshalBinary(post.TxBytes)
 		if err != nil {
-			return state, common.Hash{}, err
+			return st, common.Hash{}, err
 		}
 		if _, err := types.Sender(types.LatestSigner(config), &ttx); err != nil {
-			return state, common.Hash{}, err
+			return st, common.Hash{}, err
 		}
 	}
 
@@ -292,74 +292,32 @@
 	if config.IsCancun(new(big.Int), block.Time()) && t.json.Env.ExcessBlobGas != nil {
 		context.BlobBaseFee = eip4844.CalcBlobFee(*t.json.Env.ExcessBlobGas)
 	}
-	evm := vm.NewEVM(context, txContext, state.StateDB, config, vmconfig)
+	evm := vm.NewEVM(context, txContext, st.StateDB, config, vmconfig)
 
 	// Execute the message.
-	snapshot := state.StateDB.Snapshot()
+	snapshot := st.StateDB.Snapshot()
 	gaspool := new(core.GasPool)
 	gaspool.AddGas(block.GasLimit())
 	_, err = core.ApplyMessage(evm, msg, gaspool)
 	if err != nil {
-		state.StateDB.RevertToSnapshot(snapshot)
+		st.StateDB.RevertToSnapshot(snapshot)
 	}
 	// Add 0-value mining reward. This only makes a difference in the cases
 	// where
 	// - the coinbase self-destructed, or
 	// - there are only 'bad' transactions, which aren't executed. In those cases,
 	//   the coinbase gets no txfee, so isn't created, and thus needs to be touched
-<<<<<<< HEAD
-	statedb.AddBalance(block.Coinbase(), new(uint256.Int), state.BalanceChangeUnspecified)
-=======
-	state.StateDB.AddBalance(block.Coinbase(), new(uint256.Int))
->>>>>>> 8321fe2f
+	st.StateDB.AddBalance(block.Coinbase(), new(uint256.Int), state.BalanceChangeUnspecified)
 
 	// Commit state mutations into database.
-	root, _ = state.StateDB.Commit(block.NumberU64(), config.IsEIP158(block.Number()))
-	return state, root, err
+	root, _ = st.StateDB.Commit(block.NumberU64(), config.IsEIP158(block.Number()))
+	return st, root, err
 }
 
 func (t *StateTest) gasLimit(subtest StateSubtest) uint64 {
 	return t.json.Tx.GasLimit[t.json.Post[subtest.Fork][subtest.Index].Indexes.Gas]
 }
 
-<<<<<<< HEAD
-func MakePreState(db ethdb.Database, accounts core.GenesisAlloc, snapshotter bool, scheme string) (*triedb.Database, *snapshot.Tree, *state.StateDB) {
-	tconf := &triedb.Config{Preimages: true}
-	if scheme == rawdb.HashScheme {
-		tconf.HashDB = hashdb.Defaults
-	} else {
-		tconf.PathDB = pathdb.Defaults
-	}
-	triedb := triedb.NewDatabase(db, tconf)
-	sdb := state.NewDatabaseWithNodeDB(db, triedb)
-	statedb, _ := state.New(types.EmptyRootHash, sdb, nil)
-	for addr, a := range accounts {
-		statedb.SetCode(addr, a.Code)
-		statedb.SetNonce(addr, a.Nonce)
-		statedb.SetBalance(addr, uint256.MustFromBig(a.Balance), state.BalanceChangeUnspecified)
-		for k, v := range a.Storage {
-			statedb.SetState(addr, k, v)
-		}
-	}
-	// Commit and re-open to start with a clean state.
-	root, _ := statedb.Commit(0, false)
-
-	var snaps *snapshot.Tree
-	if snapshotter {
-		snapconfig := snapshot.Config{
-			CacheSize:  1,
-			Recovery:   false,
-			NoBuild:    false,
-			AsyncBuild: false,
-		}
-		snaps, _ = snapshot.New(snapconfig, db, triedb, root)
-	}
-	statedb, _ = state.New(root, sdb, snaps)
-	return triedb, snaps, statedb
-}
-
-=======
->>>>>>> 8321fe2f
 func (t *StateTest) genesis(config *params.ChainConfig) *core.Genesis {
 	genesis := &core.Genesis{
 		Config:     config,
@@ -498,7 +456,7 @@
 	for addr, a := range accounts {
 		statedb.SetCode(addr, a.Code)
 		statedb.SetNonce(addr, a.Nonce)
-		statedb.SetBalance(addr, uint256.MustFromBig(a.Balance))
+		statedb.SetBalance(addr, uint256.MustFromBig(a.Balance), state.BalanceChangeUnspecified)
 		for k, v := range a.Storage {
 			statedb.SetState(addr, k, v)
 		}
